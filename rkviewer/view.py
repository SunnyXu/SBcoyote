"""The main RKView class and associated widgets.
"""
import os
from pathlib import Path
from rkviewer.plugin.classes import CATEGORY_NAMES, PluginCategory
from typing import Any, Callable, Dict, List, Optional, Tuple
import json

# pylint: disable=maybe-no-member
# pylint: disable=no-name-in-module
import wx
from wx.lib.buttons import GenBitmapButton, GenBitmapTextButton
import wx.lib.agw.flatnotebook as fnb
from commentjson.commentjson import JSONLibraryException
from rkviewer.plugin.api import init_api
import wx.adv

import rkviewer
from rkviewer.canvas.geometry import get_bounding_rect
from rkviewer.plugin_manage import PluginManager

from .canvas.canvas import Alignment, Canvas
from .canvas.data import Compartment, Node, Reaction
from .canvas.state import InputMode, cstate
from .config import (DEFAULT_SETTING_FMT, INIT_SETTING_TEXT, get_default_raw_settings, get_setting, get_theme,
                     GetConfigDir, GetThemeSettingsPath, load_theme_settings, pop_settings_err, runtime_vars)
from .events import (CanvasDidUpdateEvent, DidMoveCompartmentsEvent,
                     DidMoveNodesEvent, DidResizeCompartmentsEvent,
                     DidResizeNodesEvent, SelectionDidUpdateEvent,
                     bind_handler)
from .forms import CompartmentForm, NodeForm, ReactionForm
from .mvc import IController, IView
from .utils import ButtonGroup, on_msw, resource_path, start_file
from rkviewer.config import AppSettings


class EditPanel(fnb.FlatNotebook):
    """Panel that displays and allows editing of the details of a node.

    Attributes
        node_form: The actual form widget. This is at the same level as null_message. TODO
        null_message: The widget displayed in place of the form,  when nothing is selected.
    """
    node_form: NodeForm
    reaction_form: ReactionForm
    comp_form: CompartmentForm
    null_message: wx.Panel

    def __init__(self, parent, canvas: Canvas, controller: IController, **kw):
        FNB_STYLE = fnb.FNB_NO_X_BUTTON | fnb.FNB_NO_NAV_BUTTONS | fnb.FNB_NODRAG |  fnb.FNB_DROPDOWN_TABS_LIST | fnb.FNB_RIBBON_TABS
        super().__init__(parent, agwStyle=FNB_STYLE, **kw)
        self.SetTabAreaColour(get_theme('toolbar_bg'))
        self.SetNonActiveTabTextColour(get_theme('toolbar_fg'))
        self.SetActiveTabTextColour(get_theme('active_tab_fg'))
        # self.SetActiveTabColour(get_theme('active_tab_bg'))

        self.canvas = canvas

        self.node_form = NodeForm(self, canvas, controller)
        self.reaction_form = ReactionForm(self, canvas, controller)
        self.comp_form = CompartmentForm(self, canvas, controller)

        self.null_message = wx.Panel(self)
        self.null_message.SetForegroundColour(get_theme('toolbar_fg'))
        self.SetBackgroundColour(get_theme('toolbar_bg'))
        self.null_message.SetBackgroundColour(get_theme('toolbar_bg'))
        text = wx.StaticText(
            self.null_message, label="Nothing is selected.", style=wx.ALIGN_CENTER)
        null_sizer = wx.BoxSizer(wx.HORIZONTAL)
        null_sizer.Add(text, proportion=1, flag=wx.ALIGN_CENTER_VERTICAL)
        self.null_message.SetSizer(null_sizer)
        self.SetCustomPage(self.null_message)

        self.node_form.Hide()
        self.reaction_form.Hide()
        self.comp_form.Hide()
        # overall sizer for alternating form and "nothing selected" displays
        #sizer = wx.BoxSizer(wx.HORIZONTAL)
        #sizer.Add(null_message, proportion=1, flag=wx.ALIGN_CENTER_VERTICAL)
        # self.SetSizer(sizer)

        bind_handler(CanvasDidUpdateEvent, self.OnCanvasDidUpdate)
        bind_handler(SelectionDidUpdateEvent, self.OnSelectionDidUpdate)
        bind_handler(DidMoveNodesEvent, self.OnNodesDidMove)
        bind_handler(DidResizeNodesEvent, self.OnDidResizeNodes)
        bind_handler(DidMoveCompartmentsEvent, self.OnCompartmentsDidMove)
        bind_handler(DidResizeCompartmentsEvent, self.OnDidResizeCompartments)

    def OnCanvasDidUpdate(self, evt):
        self.node_form.UpdateNodes(self.canvas.nodes)
        self.reaction_form.CanvasUpdated(self.canvas.reactions, self.canvas.nodes)
        self.comp_form.UpdateCompartments(self.canvas.compartments)

    def OnSelectionDidUpdate(self, evt):
        focused = self.GetTopLevelParent().FindFocus()
        should_show_nodes = len(evt.node_indices) != 0
        should_show_reactions = len(evt.reaction_indices) != 0
        should_show_comps = len(evt.compartment_indices) != 0
        need_update_nodes = self.node_form.selected_idx != evt.node_indices
        need_update_comps = self.comp_form.selected_idx != evt.compartment_indices

        cur_page = self.GetCurrentPage()

        node_index = -1
        for i in range(self.GetPageCount()):
            if self.GetPage(i) == self.node_form:
                node_index = i
                break

        if need_update_nodes or need_update_comps:
            self.node_form.UpdateSelection(evt.node_indices, comps_selected=should_show_comps)
        if should_show_nodes:
            if node_index == -1:
                self.InsertPage(0, self.node_form, 'Nodes')
        elif node_index != -1:
            # find and remove existing page
            self.RemovePage(node_index)
            self.node_form.Hide()

        reaction_index = -1
        for i in range(self.GetPageCount()):
            if self.GetPage(i) == self.reaction_form:
                reaction_index = i
                break

        if self.reaction_form.selected_idx != evt.reaction_indices:
            self.reaction_form.UpdateSelection(evt.reaction_indices)
        if should_show_reactions:
            if reaction_index == -1:
                self.AddPage(self.reaction_form, 'Reactions')
        elif reaction_index != -1:
            self.RemovePage(reaction_index)
            self.reaction_form.Hide()

        comp_index = -1
        for i in range(self.GetPageCount()):
            if self.GetPage(i) == self.comp_form:
                comp_index = i
                break
        if need_update_comps or need_update_nodes:
            self.comp_form.UpdateSelection(evt.compartment_indices,
                                           nodes_selected=should_show_nodes)
        if should_show_comps:
            if comp_index == -1:
                self.AddPage(self.comp_form, 'Compartments')
        elif comp_index != -1:
            self.RemovePage(comp_index)
            self.comp_form.Hide()

        # set the active tab to the same as before
        if cur_page is not None and self.GetCurrentPage() is not None:
            if cur_page is self.GetCurrentPage():
                self.AdvanceSelection()

        # need to reset focus to canvas, since for some reason FlatNotebook sets focus to the first
        # field in a notebook page after it is added.
        self.GetSizer().Layout()

        if focused:
            # restore focus, since otherwise for some reason the newly added page gets the focus
            focused.SetFocus()

        # need to manually show this for some reason
        if not should_show_nodes and not should_show_reactions and not should_show_comps:
            self.null_message.Show()

    def OnNodesDidMove(self, evt):
        self.node_form.NodesMovedOrResized(evt)

    def OnDidResizeNodes(self, evt):
        self.node_form.NodesMovedOrResized(evt)

    def OnCompartmentsDidMove(self, evt):
        self.comp_form.CompsMovedOrResized(evt)

    def OnDidResizeCompartments(self, evt):
        self.comp_form.CompsMovedOrResized(evt)


class ToolbarItem(wx.Panel):
    def __init__(self, parent, label: str, bitmap: wx.Bitmap, size):
        super().__init__(parent, size=size)
        self.sizer = wx.BoxSizer(wx.VERTICAL)
        button = wx.BitmapButton(self, bitmap=bitmap, size=(20, 20))
        # button = GenBitmapButton(self, wx.ID_ANY, bitmap=bitmap,
        #           style=wx.NO_BORDER | wx.BU_EXACTFIT, size=(20, 20))
        # button.SetWindowStyleFlag(wx.SIMPLE_BORDER)
        label_text = wx.StaticText(self, label=label, style=wx.ST_ELLIPSIZE_END |
                                   wx.ALIGN_CENTER_HORIZONTAL, size=(size[0], 20))
        label_text.SetForegroundColour (get_theme ('btn_fg'))
        fontinfo = wx.FontInfo(8)
        label_text.SetFont(wx.Font(fontinfo))
        label_text.SetForegroundColour(get_theme('toolbar_fg'))

        sizerflags = wx.SizerFlags().Align(wx.ALIGN_CENTER_HORIZONTAL)
        self.sizer.Add(button, sizerflags.Border(wx.TOP, 5))
        self.sizer.Add(label_text, sizerflags)
        self.SetSizer(self.sizer)


class Toolbar(wx.Panel):
    SIZER_FLAGS = wx.SizerFlags().Align(wx.ALIGN_CENTER_VERTICAL).Border(wx.LEFT, 10)

    def __init__(self, parent):
        super().__init__(parent)
        self.sizer = wx.BoxSizer(wx.HORIZONTAL)
        self.SetSizer(self.sizer)

    def AppendTool(self, label: str, callback: Callable[[], Any], bitmap=None):
        if bitmap is None:
            bitmap = wx.ArtProvider.GetBitmap(wx.ART_MISSING_IMAGE, wx.ART_MENU)

        item = ToolbarItem(self, label, bitmap, (60, self.GetParent().GetSize()[1] - 10))

        self.sizer.Add(item, Toolbar.SIZER_FLAGS)
        item.Bind(wx.EVT_BUTTON, lambda _: callback())
        self.sizer.Layout()

    def AppendCenterSpacer(self):
        """Append a center spacer. Tools added after this will be aligned to the right side.

        """
        self.sizer.Add((0, 0), proportion=1, flag=wx.EXPAND)
        self.sizer.Layout()


class TabbedToolbar(fnb.FlatNotebook):
    """Toolbar with multiple tabs, at the top of the app."""
    manager: PluginManager

    def __init__(self, parent, controller: IController, canvas: Canvas, edit_panel_callback,
                 manager: PluginManager, **kw):
        super().__init__(parent, agwStyle=fnb.FNB_NO_X_BUTTON | fnb.FNB_NODRAG | fnb.FNB_NO_TAB_FOCUS | fnb.FNB_RIBBON_TABS, **kw)
        self.manager = manager
        file_tb = Toolbar(self)
        file_tb.SetForegroundColour (wx.RED)
        file_tb.SetBackgroundColour(get_theme ('toolbar_bg'))
        file_tb.AppendTool('Undo', controller.undo,
                           wx.ArtProvider.GetBitmap(wx.ART_UNDO, wx.ART_MENU))
        file_tb.AppendTool('Redo', controller.redo,
                           wx.ArtProvider.GetBitmap(wx.ART_REDO, wx.ART_MENU))
        file_tb.AppendTool('Zoom In', lambda: canvas.ZoomCenter(True),
                           wx.ArtProvider.GetBitmap(wx.ART_PLUS, wx.ART_MENU))
        file_tb.AppendTool('Zoom Out', lambda: canvas.ZoomCenter(False),
                           wx.ArtProvider.GetBitmap(wx.ART_MINUS, wx.ART_MENU))
        file_tb.AppendCenterSpacer()
        file_tb.AppendTool('Details', edit_panel_callback,
                           wx.ArtProvider.GetBitmap(wx.ART_HELP_SIDE_PANEL, wx.ART_MENU))
        self.AddPage(file_tb, text='Main')

    def AddPluginPages(self):
        categories = self.manager.get_plugins_by_category()
        for cat in PluginCategory:
            if len(categories[cat]) == 0:
                continue

            tb = Toolbar(self)
            for name, callback, bitmap in categories[cat]:
                if bitmap is None:
                    bitmap = wx.ArtProvider.GetBitmap(wx.ART_MISSING_IMAGE, wx.ART_MENU)
                tb.AppendTool(name, callback, bitmap)
            tb.SetForegroundColour (wx.RED)
            tb.SetBackgroundColour (get_theme ('toolbar_bg'))
            self.AddPage(tb, text=CATEGORY_NAMES[cat])

    def UpdatePluginPages(self):
        page_count = self.GetPageCount()
        for page in range(1,page_count):
            self.DeletePage(1)
        self.AddPluginPages()


class ModePanel(wx.Panel):
    """ModePanel at the left of the app."""

    def __init__(self, *args, toggle_callback, canvas: Canvas, **kw):
        super().__init__(*args, **kw)

        self.btn_group = ButtonGroup(toggle_callback)

        sizer = wx.BoxSizer(wx.VERTICAL)

        self.AppendModeButton('Select', InputMode.SELECT, sizer)
        self.AppendModeButton('+Nodes', InputMode.ADD_NODES, sizer)
        self.AppendModeButton('+Compts', InputMode.ADD_COMPARTMENTS, sizer)
        self.AppendModeButton('Zoom', InputMode.ZOOM, sizer)

        self.AppendSeparator(sizer)
        self.AppendNormalButton('Reactants', canvas.MarkSelectedAsReactants,
                                sizer, tooltip='Mark selected nodes as reactants')
        self.AppendNormalButton('Products', canvas.MarkSelectedAsProducts,
                                sizer, tooltip='Mark selected nodes as products')
        self.AppendNormalButton('Create Rxn', canvas.CreateReactionFromMarked,
                                sizer, tooltip='Create reaction from marked reactants and products')

        self.SetSizer(sizer)

    def AppendModeButton(self, label: str, mode: InputMode, sizer: wx.Sizer):
        if get_theme ('btn_border'):
            btn = wx.ToggleButton(self, label=label)
        else:
            btn = wx.ToggleButton(self, label=label, style=wx.BORDER_NONE)

        def enter_func(evt):
            btn.SetBackgroundColour(get_theme('btn_hover_bg'))
            btn.SetForegroundColour(get_theme('btn_hover_fg'))

        def exit_func(evt):
            btn.SetBackgroundColour(get_theme('btn_bg'))
            btn.SetForegroundColour(get_theme('btn_fg'))

        btn.Bind(wx.EVT_ENTER_WINDOW, enter_func)
        btn.Bind(wx.EVT_LEAVE_WINDOW, exit_func)

        btn.SetBackgroundColour(get_theme('btn_bg'))
        #font = wx.Font(11, wx.FONTFAMILY_MODERN, 0, 90, underline = False,  faceName ="") # <- if we want to change font style
        btn.SetForegroundColour(get_theme('btn_fg'))
        #btn.SetFont (font)

        sizer.Add(btn, wx.SizerFlags().Align(wx.ALIGN_CENTER).Border(wx.TOP, 10))
        self.btn_group.AddButton(btn, mode)

    def AppendNormalButton(self, label: str, callback, sizer: wx.Sizer, tooltip: str = None):
        if get_theme ('btn_border'):
           btn = wx.Button(self, label=label)
        else:
           btn = wx.Button(self, label=label, style=wx.BORDER_NONE)

        btn.SetBackgroundColour(get_theme ('btn_bg'))
        btn.SetForegroundColour(get_theme ('btn_fg'))
        if tooltip is not None:
            btn.SetToolTip(tooltip)
        btn.Bind(wx.EVT_BUTTON, lambda _: callback())
        sizer.Add(btn, wx.SizerFlags().Align(wx.ALIGN_CENTER).Border(wx.TOP, 10))

    def AppendSeparator(self, sizer: wx.Sizer):
        sizer.Add((0, 10))


class BottomBar(wx.Panel):
    def __init__(self, parent):
        super().__init__(parent)
        self.SetForegroundColour(get_theme('toolbar_fg'))
        self.SetBackgroundColour(get_theme('toolbar_bg'))
        self.sizer = wx.BoxSizer(wx.HORIZONTAL)
        self.SetSizer(self.sizer)

    def CreateSlider(self):
        self.sizer.Add((0, 0), proportion=1, flag=wx.EXPAND)
        zoom_slider = wx.Slider(self, style=wx.SL_BOTTOM | wx.SL_AUTOTICKS, size=(225, 25))
        self.sizer.Add(zoom_slider, wx.SizerFlags().Align(wx.ALIGN_CENTER_VERTICAL))
        self.sizer.Layout()
        return zoom_slider


class MainPanel(wx.Panel):
    """The main panel, which is the only child of the root Frame."""
    # controller: IController
    # canvas: Canvas
    # mode_panel: ModePanel
    # toolbar: TabbedToolbar
    # edit_panel: EditPanel
    # last_save_path: Optional[str]

    def __init__(self, parent, controller: IController, manager: PluginManager):
        # ensure the parent's __init__ is called
        super().__init__(parent, style=wx.CLIP_CHILDREN)
        self.SetBackgroundColour(get_theme('overall_bg'))
        self.controller = controller

        self.bottom_bar = BottomBar(self)
        zoom_slider = self.bottom_bar.CreateSlider()

        self.canvas = Canvas(self.controller, zoom_slider, self,
                             size=(get_theme('canvas_width'),
                                   get_theme('canvas_height')),
                             realsize=(4 * get_theme('canvas_width'),
                                       4 * get_theme('canvas_height')),)
        self.canvas.SetScrollRate(10, 10)

        # The bg of the available canvas will be drawn by canvas in OnPaint()
        self.canvas.SetBackgroundColour(get_theme('canvas_outside_bg'))

        def set_input_mode(ident): cstate.input_mode = ident

        # create a panel in the frame
        self.mode_panel = ModePanel(self,
                                    size=(get_theme('mode_panel_width'),
                                          get_theme('canvas_height')),
                                    toggle_callback=set_input_mode,
                                    canvas=self.canvas,
                                    )

        self.mode_panel.SetForegroundColour(get_theme('toolbar_fg'))
        self.mode_panel.SetBackgroundColour(get_theme('toolbar_bg'))

        # Note: setting the width to 0 doesn't matter since GridBagSizer is in control of the
        # width.
        self.toolbar = TabbedToolbar(self, controller, self.canvas,
                                     self.ToggleEditPanel, manager,
                                     size=(0, get_theme('toolbar_height')))

        # listview = self.toolbar.GetListView()
        # listview.SetFont(wx.Font(wx.FontInfo(10.5)))
        # listview.SetForegroundColour(get_theme('toolbar_fg'))
        # listview.SetBackgroundColour(get_theme('toolbar_bg'))
        # listview.SetSize(100, 200)
        self.toolbar.SetForegroundColour(get_theme('toolbar_fg'))
        self.toolbar.SetBackgroundColour(get_theme('toolbar_bg'))
        self.toolbar.SetTabAreaColour(get_theme('toolbar_bg'))
        self.toolbar.SetNonActiveTabTextColour(get_theme('toolbar_fg'))
        self.toolbar.SetActiveTabTextColour(get_theme('active_tab_fg'))
        # self.toolbar.SetActiveTabColour(get_theme('active_tab_bg'))

        self.edit_panel = EditPanel(self, self.canvas, self.controller,
                                    size=(get_theme('edit_panel_width'),
                                          get_theme('canvas_height')))

        # and create a sizer to manage the layout of child widgets
        sizer = wx.GridBagSizer(vgap=get_theme('vgap'), hgap=get_theme('hgap'))

        sizer.Add(self.toolbar, wx.GBPosition(0, 0), wx.GBSpan(1, 3), flag=wx.EXPAND)
        sizer.Add(self.mode_panel, wx.GBPosition(1, 0), flag=wx.EXPAND)
        sizer.Add(self.canvas, wx.GBPosition(1, 1),  flag=wx.EXPAND)
        sizer.Add(self.edit_panel, wx.GBPosition(1, 2), wx.GBSpan(2, 1), flag=wx.EXPAND)
        sizer.Add(self.bottom_bar, wx.GBPosition(2, 0), wx.GBSpan(1, 2), flag=wx.EXPAND)

        # allow the canvas to grow
        sizer.AddGrowableCol(1, 1)
        sizer.AddGrowableRow(1, 1)

        # Set the sizer and *prevent the user from resizing it to a smaller size
        self.SetSizerAndFit(sizer)

        self.last_save_path = None

    def ToggleEditPanel(self):
        sizer = self.GetSizer()
        if self.edit_panel.IsShown():
            sizer.Detach(self.edit_panel)
            sizer.SetItemSpan(self.canvas, wx.GBSpan(1, 2))
            self.edit_panel.Hide()
        else:
            sizer.SetItemSpan(self.canvas, wx.GBSpan(1, 1))
            sizer.Add(self.edit_panel, wx.GBPosition(1, 2), flag=wx.EXPAND)
            self.edit_panel.Show()

        self.Layout()


class NetworkPrintout(wx.Printout):
    def __init__(self, img: wx.Image):
        super().__init__()
        self.image = img

    def OnPrintPage(self, pageNum: int):
        if pageNum > 1:
            return False

        self.FitThisSizeToPage(self.image.GetSize())
        dc = self.GetDC()
        assert dc.CanDrawBitmap()
        dc.DrawBitmap(wx.Bitmap(self.image), wx.Point(0, 0))

        return True


class MainFrame(wx.Frame):
    """The main frame."""
    # save_item: wx.MenuItem

    def __init__(self, controller: IController, **kw):
        super().__init__(None, style=wx.DEFAULT_FRAME_STYLE |
                         wx.WS_EX_PROCESS_UI_UPDATES, **kw)
        self.last_save_path = None
        manager = PluginManager(self, controller)
        load_theme_settings()
        self.appSettings = AppSettings()
        self.appSettings.load_appSettings()

        self.manager = manager
        status_fields = get_setting('status_fields')
        assert status_fields is not None
        self.CreateStatusBar(len(get_setting('status_fields')))
        self.SetStatusWidths([width for _, width in status_fields])
        self.main_panel = MainPanel(self, controller, manager)
        self.manager.bind_error_callback(lambda msg: self.main_panel.canvas.ShowWarningDialog(msg, caption='Plugin Error'))
        sizer = wx.BoxSizer(wx.HORIZONTAL)
        sizer.Add(self.main_panel, 1, wx.EXPAND)
        self.Bind(wx.EVT_SHOW, self.OnShow)

        canvas = self.main_panel.canvas
        self.controller = controller
        self.canvas = canvas

        def add_item(menu: wx.Menu, menu_name, callback):
            id_ = menu.Append(-1, menu_name).Id
            menu.Bind(wx.EVT_MENU, lambda _: callback(), id=id_)

        entries = list()
        menu_bar = wx.MenuBar()

        self.menu_events = list()
        file_menu = wx.Menu()

        self.AddMenuItem(file_menu, '&New', 'Start a new network',
                         lambda _: self.NewNetwork(),  entries, key=(wx.ACCEL_CTRL, ord('N')))
        file_menu.AppendSeparator()
        self.AddMenuItem(file_menu, '&Load...', 'Load network from JSON file',
                         lambda _: self.LoadFromJson(), entries, key=(wx.ACCEL_CTRL, ord('O')))
        # TODO Load Recent...
        file_menu.AppendSeparator()
        self.save_item = self.AddMenuItem(file_menu, '&Save', 'Save current network as a JSON file',
                                          lambda _: self.SaveJson(), entries, key=(wx.ACCEL_CTRL, ord('S')))
        self.save_item.Enable(False)
        self.AddMenuItem(file_menu, '&Save As...', 'Save current network as a JSON file',
                         lambda _: self.SaveAsJson(), entries, key=(wx.ACCEL_CTRL | wx.ACCEL_SHIFT, ord('N')))
        file_menu.AppendSeparator()
        self.AddMenuItem(file_menu, '&Edit Settings', 'Edit settings',
                         lambda _: self.EditSettings(),  entries)
        self.AddMenuItem(file_menu, '&Reload Settings', 'Reload settings',
                         lambda _: self.ReloadSettings(),  entries)
        file_menu.AppendSeparator()
        align_menu = wx.Menu()
        add_item(align_menu, 'Export .png...',
            lambda: self.ExportAs(wx.BITMAP_TYPE_PNG, 'PNG', 'PNG files (.png)|*.png'))
        add_item(align_menu, 'Export .jpg...',
            lambda: self.ExportAs(wx.BITMAP_TYPE_JPEG, 'JPEG', 'JPEG files (.jpg)|*.jpg'))
        add_item(align_menu, 'Export .bmp...',
            lambda: self.ExportAs(wx.BITMAP_TYPE_BMP, 'BMP', 'BMP files (.bmp)|*.bmp'))
        file_menu.AppendSubMenu(align_menu, '&Export As...')
        file_menu.AppendSeparator()
        self.AddMenuItem(file_menu, '&Print...', 'Print Network',
                         lambda _: self.PrintNetwork(),  entries, key=(wx.ACCEL_CTRL, ord('P')))
        file_menu.AppendSeparator()
        self.AddMenuItem(file_menu, 'E&xit', 'Exit application',
                         lambda _: self.Close(), entries,  id_=wx.ID_EXIT)

        edit_menu = wx.Menu()
        self.AddMenuItem(edit_menu, '&Undo', 'Undo action', lambda _: controller.undo(),
                         entries, key=(wx.ACCEL_CTRL, ord('Z')))
        self.AddMenuItem(edit_menu, '&Redo', 'Redo action', lambda _: controller.redo(),
                         entries, key=(wx.ACCEL_CTRL, ord('Y')))
        edit_menu.AppendSeparator()
        self.AddMenuItem(edit_menu, '&Copy', 'Copy selected nodes', lambda _: canvas.CopySelected(),
                         entries, key=(wx.ACCEL_CTRL, ord('C')))
        self.AddMenuItem(edit_menu, '&Paste', 'Paste selected nodes',
                         lambda _: canvas.Paste(), entries, key=(wx.ACCEL_CTRL, ord('V')))
        self.AddMenuItem(edit_menu, '&Cut', 'Cut selected nodes',
                         lambda _: canvas.CutSelected(), entries, key=(wx.ACCEL_CTRL, ord('X')))
        edit_menu.AppendSeparator()
        self.AddMenuItem(edit_menu, '&Delete selected', 'Deleted selected',
                         lambda _: canvas.DeleteSelectedItems(), entries,
                         key=(wx.ACCEL_NORMAL, wx.WXK_DELETE))

        select_menu = wx.Menu()
        self.AddMenuItem(select_menu, 'Select &All', 'Select all',
                         lambda _: canvas.SelectAll(), entries, key=(wx.ACCEL_CTRL, ord('A')))
        self.AddMenuItem(select_menu, 'Select All &Nodes', 'Select all nodes',
                         lambda _: canvas.SelectAllNodes(), entries, key=(wx.ACCEL_CTRL | wx.ACCEL_SHIFT, ord('N')))
        self.AddMenuItem(select_menu, 'Select All &Reactions', 'Select all reactions',
                         lambda _: canvas.SelectAllReactions(), entries, key=(wx.ACCEL_CTRL | wx.ACCEL_SHIFT, ord('R')))
        self.AddMenuItem(select_menu, 'Clear Selection', 'Clear the current selection',
                         lambda _: canvas.ClearCurrentSelection(), entries,
                         key=(wx.ACCEL_NORMAL, wx.WXK_ESCAPE))

        view_menu = wx.Menu()
        self.AddMenuItem(view_menu, 'Zoom &In', 'Zoom in canvas', lambda _: canvas.ZoomCenter(True),
                         entries, key=(wx.ACCEL_CTRL, ord('+')))
        self.AddMenuItem(view_menu, 'Zoom &Out', 'Zoom out canvas',
                         lambda _: canvas.ZoomCenter(False), entries, key=(wx.ACCEL_CTRL, ord('-')))
        self.AddMenuItem(view_menu, '&Reset Zoom', 'Reset canva zoom',
                         lambda _: canvas.ResetZoom(), entries, key=(wx.ACCEL_CTRL, ord(' ')))

        canvas_menu = wx.Menu()
        self.AddMenuItem(canvas_menu, '&Fit all node size to text',
                         'Fit the size of every node to its containing text',
                         lambda _: canvas.FitNodeSizeToText(), entries,
                         key=(wx.ACCEL_ALT | wx.ACCEL_SHIFT, ord('F')))

        reaction_menu = wx.Menu()
        self.AddMenuItem(reaction_menu, 'Mark Selected as &Reactants',
                         'Mark selected nodes as reactants',
                         lambda _: canvas.MarkSelectedAsReactants(), entries,
                         key=(wx.ACCEL_NORMAL, ord('S')))
        self.AddMenuItem(reaction_menu, 'Mark Selected as &Products',
                         'Mark selected nodes as products',
                         lambda _: canvas.MarkSelectedAsProducts(), entries,
                         key=(wx.ACCEL_NORMAL, ord('F')))
        self.AddMenuItem(reaction_menu, '&Create Reaction From Selected',
                         'Create reaction from selected sources and targets',
                         lambda _: canvas.CreateReactionFromMarked(), entries,
                         key=(wx.ACCEL_CTRL, ord('R')))

        self.plugins_menu = wx.Menu()
        self.AddMenuItem(self.plugins_menu, '&Plugins...', 'Manage plugins', self.ManagePlugins, entries,
                         key=(wx.ACCEL_CTRL | wx.ACCEL_SHIFT, ord('P')))
        self.AddMenuItem(self.plugins_menu, 'Add Plugins', 'Add A Plugin', self.AddPlugins, entries)
        # load the plugin items in OnShow
        self.plugins_menu.AppendSeparator()

        help_menu = wx.Menu()
        self.AddMenuItem(help_menu, '&About...',
                         'Show about dialog', self.onAboutDlg, entries)  # self.ShowAbout, entries)
        self.AddMenuItem(help_menu, '&Default settings...', 'Viewer default settings',
                         lambda _: self.ShowDefaultSettings(), entries)

        menu_bar.Append(file_menu, '&File')
        menu_bar.Append(edit_menu, '&Edit')
        menu_bar.Append(select_menu, '&Select')
        menu_bar.Append(view_menu, '&View')
        menu_bar.Append(canvas_menu, '&Canvas')
        menu_bar.Append(reaction_menu, '&Reaction')
        menu_bar.Append(self.plugins_menu, '&Plugins')
        menu_bar.Append(help_menu, '&Help')

        atable = wx.AcceleratorTable(entries)

        self.SetMenuBar(menu_bar)
        self.atable = atable
        canvas.SetAcceleratorTable(atable)

        self.OverrideAccelTable(self)

        self.Bind(wx.EVT_CLOSE, self.OnCloseExit)

        # set sizer at the end, after adding the menus.
        self.SetSizerAndFit(sizer)

        self.SetSize(self.appSettings.size)
        self.SetPosition(self.appSettings.position)
        self.Layout()

        # Record the initial position of the window
        self.controller.set_application_position(self.GetPosition())

    def OnShow(self, evt):
        if runtime_vars().enable_plugins:
<<<<<<< HEAD
            self.manager.load_from('coyote-gui-plugins')
=======
            self.manager.load_from('plugins')
   #         self.manager.load_from('coyote-gui-plugins')
>>>>>>> 8b45025b
            self.manager.register_menu(self.plugins_menu)
            self.main_panel.toolbar.AddPluginPages()
        evt.Skip()

    # Anything we need to do when the app closes can be included here
    def OnCloseExit(self, evt):
        self.appSettings.size = self.GetSize()
        self.appSettings.position = self.Position
        self.appSettings.save_appSettings()
        self.Destroy()

    def AddMenuItem(self, menu: wx.Menu, text: str, help_text: str, callback: Callable,
                    entries: List, key: Tuple[Any, int] = None, id_: int = None) -> wx.MenuItem:
        if id_ is None:
            id_ = wx.NewIdRef(count=1)

        shortcut = ''
        if key is not None:
            entry = wx.AcceleratorEntry(key[0], key[1], id_)
            entries.append(entry)
            shortcut = entry.ToString()

        item = menu.Append(id_, '{}\t{}'.format(text, shortcut), help_text)
        self.Bind(wx.EVT_MENU, callback, item)
        self.menu_events.append((callback, item))
        return item

    def onAboutDlg(self, event):
        info = wx.adv.AboutDialogInfo()
        info.Name = "An Extensible Reaction Network Editor"
        info.Version = "0.0.1 Beta"
        info.Copyright = "(C) 2020"
        info.Description = "Create reaction networks"
        info.SetWebSite("https://github.com/evilnose/PyRKViewer",
                        "Home Page")  # TODO update home page?
        info.Developers = ["Gary Geng, Jin Xu, Carmen Pereña Cortés, Herbert Sauro"]  # TODO update authors
        info.License = "MIT"

        # Show the wx.AboutBox
        wx.adv.AboutBox(info)

    def ReloadSettings(self):
        load_theme_settings()
        err = pop_settings_err()
        if err is None:
            # msg = NotificationMessage('Settings reloaded', 'Some changes may not be applied until the application is restarted.')
            # msg.Show()
            pass
        else:
            if isinstance(err, JSONLibraryException):
                message = 'Failed when parsing settings.json.\n\n'
                message += err.message
            else:
                message = 'Invalid settings in settings.json.\n\n'
                message += str(err)
            message += str(err)
            self.main_panel.canvas.ShowWarningDialog(message)

    def EditSettings(self):
        """Open the preferences file for editing."""
        if not self.CreateConfigDir(GetConfigDir()):
            return

        if not os.path.exists(GetThemeSettingsPath()):
            with open(GetThemeSettingsPath(), 'w') as fp:
                fp.write(INIT_SETTING_TEXT)
        else:
            if not os.path.isfile(GetThemeSettingsPath()):
                self.main_panel.canvas.ShowWarningDialog('Could not open settings file since '
                                                         'a directory already exists at path '
                                                         '{}.'.format(GetThemeSettingsPath()))
                return

        # If we're running windows use notepad
        if os.name == 'nt':
            # Doing it this way allows python to regain control even though notepad hasn't been clsoed
            import subprocess
            _pid = subprocess.Popen(['notepad.exe', GetThemeSettingsPath()]).pid
        else:
            start_file(GetThemeSettingsPath())

    def CreateConfigDir(self, config_dir: str):
        """Create the configuration directory if it does not already exist."""
        try:
            sp = wx.StandardPaths.Get()
            config_dir = sp.GetUserConfigDir()
            if not os.path.exists(os.path.join(config_dir, 'rkViewer')):
                config_dir = os.path.join(config_dir, 'rkViewer')
                Path(config_dir).mkdir(parents=True, exist_ok=True)
            else:
                config_dir = os.path.join(os.path.join(config_dir, 'rkViewer'))
            return True
        except FileExistsError:
            # TODO fix
            self.main_panel.canvas.ShowWarningDialog('Could not create RKViewer configuration '
                                                     'directory. A file already exists at path '
                                                     '{}.'.format(config_dir))
        return False

    def ShowDefaultSettings(self):
        if not self.CreateConfigDir(GetConfigDir()):
            return

        if os.path.exists(os.path.join(GetConfigDir(), 'rkViewer', '.default-settings.json')) and \
            not os.path.isfile(os.path.join(GetConfigDir(), 'rkViewer', '.default-settings.json')):
            self.main_panel.canvas.ShowWarningDialog('Could not open default settings file '
                                                     'since a directory already exists at path '
                                                     '{}.'.format(os.path.join(GetConfigDir(),
                                                     'rkViewer', '.default-settings.json')))
            return
        # TODO prepopulate file with help text, i.e link to docs about schema
        json_str = json.dumps(get_default_raw_settings(), indent=4, sort_keys=True)
        with open(os.path.join(GetConfigDir(), 'rkViewer', '.default-settings.json'), 'w') as fp:
            fp.write(DEFAULT_SETTING_FMT.format(json_str))

        # If we're running windows use notepad
        if os.name == 'nt':
            # Doing it this way allows python to regain control even though notepad hasn't been clsoed
            import subprocess
            _pid = subprocess.Popen(['notepad.exe', os.path.join(
                GetConfigDir(), 'rkViewer', '.default-settings.json')]).pid
        else:
            start_file(os.path.join(GetConfigDir(), '.default-settings.json'))

    def NewNetwork(self):
        self.save_item.Enable()
        self.controller.new_network()

    def PrintNetwork(self):
        img = self._GetExportImage()
        if not img:
            return

        # Pass two printout objects: for preview, and possible printing.
        printer = wx.Printer()
        printout = NetworkPrintout(img)
        printer.Print(self, printout, True)

    def ExportNetwork(self):
        self.main_panel.canvas.ShowWarningDialog("Export not yet implemented")

    def _GetExportImage(self) -> Optional[wx.Image]:
        img = self.main_panel.canvas.DrawActiveRectToImage()
        if img is None:
            self.canvas.ShowWarningDialog(
                'There are no relevant elements (nodes/reactions/compartments) on the canvas! Print aborted.')
            return None
        return img

    def ExportAs(self, btype, type_name: str, wildcard: str):
        """Export as the type given by btype (wx.BitmapType). btype is passed to SaveFile()
        """
        img = self._GetExportImage()
        if img is None:
            return

        with wx.FileDialog(self, "Save {} file".format(type_name), wildcard=wildcard,
                           style=wx.FD_SAVE | wx.FD_OVERWRITE_PROMPT) as fileDialog:
            if fileDialog.ShowModal() == wx.ID_CANCEL:
                return  # the user changed their mind
            pathname = fileDialog.GetPath()
            try:
                net_index = 0
                net_json = self.controller.dump_network(net_index)
                with open(pathname, 'w') as file:
                    json.dump(net_json, file, sort_keys=True, indent=4)

                # Allow Save action, since we now know where to save to
                self.last_save_path = pathname
                self.save_item.Enable()
            except IOError:
                wx.LogError("Cannot save current data in file '{}'.".format(pathname))
            img.SaveFile(pathname, type=btype)

    def SaveJson(self):
        if self.last_save_path is None:
            return self.SaveAsJson()
        try:
            net_index = 0
            net_json = self.controller.dump_network(net_index)
            with open(self.last_save_path, 'w') as file:
                json.dump(net_json, file, sort_keys=True, indent=4)
        except IOError:
            wx.LogError("Cannot save current data in file '{}'.".format(self.last_save_path))

    def SaveAsJson(self):
        with wx.FileDialog(self, "Save JSON file", wildcard="JSON files (*.json)|*.json",
                           style=wx.FD_SAVE | wx.FD_OVERWRITE_PROMPT) as fileDialog:

            if fileDialog.ShowModal() == wx.ID_CANCEL:
                return  # the user changed their mind

            # save the current contents in the file
            pathname = fileDialog.GetPath()
            try:
                net_index = 0
                net_json = self.controller.dump_network(net_index)
                with open(pathname, 'w') as file:
                    json.dump(net_json, file, sort_keys=True, indent=4)

                # Allow Save action, since we now know where to save to
                self.last_save_path = pathname
                self.save_item.Enable()
            except IOError:
                wx.LogError("Cannot save current data in file '{}'.".format(pathname))

    def LoadFromJson(self):
        with wx.FileDialog(self, "Load JSON file", wildcard="JSON files (*.json)|*.json",
                           style=wx.FD_OPEN | wx.FD_FILE_MUST_EXIST) as fileDialog:
            if fileDialog.ShowModal() == wx.ID_CANCEL:
                return  # the user changed their mind

            # save the current contents in the file
            pathname = fileDialog.GetPath()
            try:
                with open(pathname, 'r') as file:
                    net_json = json.load(file)
                _net_index = self.controller.load_network(net_json)
            except IOError:
                wx.LogError("Cannot load network from file '{}'.".format(pathname))

    def ManagePlugins(self, evt):
        # TODO create special empty page that says "No plugins loaded"
        with self.manager.create_dialog(self) as dlg:
            dlg.Centre()
            if dlg.ShowModal() == wx.ID_OK:
                pass  # exited normally
            else:
                pass  # exited by clicking some button

    def AddPlugins(self, evt):
        with self.manager.create_install_dialog(self) as dlg:
            dlg.Centre()
            if not dlg.ShowModal() == wx.ID_OK:
                sep_idx = -1
                for idx, item in enumerate(self.plugins_menu.GetMenuItems()):
                    if sep_idx < 0 and item.IsSeparator():
                        sep_idx = idx
                    if sep_idx >= 0 and idx > sep_idx:
                        self.plugins_menu.Remove(item)
                self.manager.plugins = list()
                self.manager.load_from('plugins')
  #              self.manager.load_from('coyote-gui-plugins')
                self.manager.register_menu(self.plugins_menu)
                self.main_panel.toolbar.UpdatePluginPages()

    def OverrideAccelTable(self, widget):
        """Set up functions to disable accelerator shortcuts for certain descendants of widgets.

        This is to prevent accelerator shortcuts to be applied in unexpected situations, when
        something other than the canvas is in foucs. For example, if the user is editing the name
        of a node, they may use ctrl+Z to undo some text operation. However, since ctrl+Z is bound
        to the "undo last operation" action on canvas, it will be caught by the canvas instead.
        This prevents that by attaching a temporary, "null" accelerator table when a TextCtrl
        widget goes into focus.
        """
        if isinstance(widget, wx.TextCtrl):
            def OnFocus(evt):
                # for cb, item in self.menu_events:
                #     self.Unbind(wx.EVT_MENU, handler=cb, source=item)

                # For some reason, we need to do this for both self and menubar to disable the
                # AcceleratorTable. Don't ever lose this sacred knowledge, for it came at the cost
                # of 50 minutes.
                self.SetAcceleratorTable(wx.NullAcceleratorTable)
                self.GetMenuBar().SetAcceleratorTable(wx.NullAcceleratorTable)
                evt.Skip()

            def OnUnfocus(evt):
                # for cb, item in self.menu_events:
                #     self.Bind(wx.EVT_MENU, handler=cb, source=item)
                self.SetAcceleratorTable(self.atable)
                evt.Skip()

            widget.Bind(wx.EVT_SET_FOCUS, OnFocus)
            widget.Bind(wx.EVT_KILL_FOCUS, OnUnfocus)

        for child in widget.GetChildren():
            self.OverrideAccelTable(child)


class RKView(IView):
    """Implementation of the view class."""
    def __init__(self):
        self.controller = None
        self.manager = None
        self.app = None

    def bind_controller(self, controller: IController):
        self.controller = controller

    def init(self):
        assert self.controller is not None
        self.app = wx.App()
        self.frame = MainFrame(self.controller, title='RK Network Viewer')
        init_api(self.frame.main_panel.canvas, self.controller)
        self.canvas_panel = self.frame.main_panel.canvas

    def main_loop(self):
        assert self.app is not None
        self.frame.Show()
        self.app.MainLoop()

    def update_all(self, nodes: List[Node], reactions: List[Reaction],
                   compartments: List[Compartment]):
        """Update the list of nodes.

        Note that RKView takes ownership of the list of nodes and may modify it.
        """
        self.canvas_panel.Reset(nodes, reactions, compartments)
<|MERGE_RESOLUTION|>--- conflicted
+++ resolved
@@ -1,954 +1,949 @@
-"""The main RKView class and associated widgets.
-"""
-import os
-from pathlib import Path
-from rkviewer.plugin.classes import CATEGORY_NAMES, PluginCategory
-from typing import Any, Callable, Dict, List, Optional, Tuple
-import json
-
-# pylint: disable=maybe-no-member
-# pylint: disable=no-name-in-module
-import wx
-from wx.lib.buttons import GenBitmapButton, GenBitmapTextButton
-import wx.lib.agw.flatnotebook as fnb
-from commentjson.commentjson import JSONLibraryException
-from rkviewer.plugin.api import init_api
-import wx.adv
-
-import rkviewer
-from rkviewer.canvas.geometry import get_bounding_rect
-from rkviewer.plugin_manage import PluginManager
-
-from .canvas.canvas import Alignment, Canvas
-from .canvas.data import Compartment, Node, Reaction
-from .canvas.state import InputMode, cstate
-from .config import (DEFAULT_SETTING_FMT, INIT_SETTING_TEXT, get_default_raw_settings, get_setting, get_theme,
-                     GetConfigDir, GetThemeSettingsPath, load_theme_settings, pop_settings_err, runtime_vars)
-from .events import (CanvasDidUpdateEvent, DidMoveCompartmentsEvent,
-                     DidMoveNodesEvent, DidResizeCompartmentsEvent,
-                     DidResizeNodesEvent, SelectionDidUpdateEvent,
-                     bind_handler)
-from .forms import CompartmentForm, NodeForm, ReactionForm
-from .mvc import IController, IView
-from .utils import ButtonGroup, on_msw, resource_path, start_file
-from rkviewer.config import AppSettings
-
-
-class EditPanel(fnb.FlatNotebook):
-    """Panel that displays and allows editing of the details of a node.
-
-    Attributes
-        node_form: The actual form widget. This is at the same level as null_message. TODO
-        null_message: The widget displayed in place of the form,  when nothing is selected.
-    """
-    node_form: NodeForm
-    reaction_form: ReactionForm
-    comp_form: CompartmentForm
-    null_message: wx.Panel
-
-    def __init__(self, parent, canvas: Canvas, controller: IController, **kw):
-        FNB_STYLE = fnb.FNB_NO_X_BUTTON | fnb.FNB_NO_NAV_BUTTONS | fnb.FNB_NODRAG |  fnb.FNB_DROPDOWN_TABS_LIST | fnb.FNB_RIBBON_TABS
-        super().__init__(parent, agwStyle=FNB_STYLE, **kw)
-        self.SetTabAreaColour(get_theme('toolbar_bg'))
-        self.SetNonActiveTabTextColour(get_theme('toolbar_fg'))
-        self.SetActiveTabTextColour(get_theme('active_tab_fg'))
-        # self.SetActiveTabColour(get_theme('active_tab_bg'))
-
-        self.canvas = canvas
-
-        self.node_form = NodeForm(self, canvas, controller)
-        self.reaction_form = ReactionForm(self, canvas, controller)
-        self.comp_form = CompartmentForm(self, canvas, controller)
-
-        self.null_message = wx.Panel(self)
-        self.null_message.SetForegroundColour(get_theme('toolbar_fg'))
-        self.SetBackgroundColour(get_theme('toolbar_bg'))
-        self.null_message.SetBackgroundColour(get_theme('toolbar_bg'))
-        text = wx.StaticText(
-            self.null_message, label="Nothing is selected.", style=wx.ALIGN_CENTER)
-        null_sizer = wx.BoxSizer(wx.HORIZONTAL)
-        null_sizer.Add(text, proportion=1, flag=wx.ALIGN_CENTER_VERTICAL)
-        self.null_message.SetSizer(null_sizer)
-        self.SetCustomPage(self.null_message)
-
-        self.node_form.Hide()
-        self.reaction_form.Hide()
-        self.comp_form.Hide()
-        # overall sizer for alternating form and "nothing selected" displays
-        #sizer = wx.BoxSizer(wx.HORIZONTAL)
-        #sizer.Add(null_message, proportion=1, flag=wx.ALIGN_CENTER_VERTICAL)
-        # self.SetSizer(sizer)
-
-        bind_handler(CanvasDidUpdateEvent, self.OnCanvasDidUpdate)
-        bind_handler(SelectionDidUpdateEvent, self.OnSelectionDidUpdate)
-        bind_handler(DidMoveNodesEvent, self.OnNodesDidMove)
-        bind_handler(DidResizeNodesEvent, self.OnDidResizeNodes)
-        bind_handler(DidMoveCompartmentsEvent, self.OnCompartmentsDidMove)
-        bind_handler(DidResizeCompartmentsEvent, self.OnDidResizeCompartments)
-
-    def OnCanvasDidUpdate(self, evt):
-        self.node_form.UpdateNodes(self.canvas.nodes)
-        self.reaction_form.CanvasUpdated(self.canvas.reactions, self.canvas.nodes)
-        self.comp_form.UpdateCompartments(self.canvas.compartments)
-
-    def OnSelectionDidUpdate(self, evt):
-        focused = self.GetTopLevelParent().FindFocus()
-        should_show_nodes = len(evt.node_indices) != 0
-        should_show_reactions = len(evt.reaction_indices) != 0
-        should_show_comps = len(evt.compartment_indices) != 0
-        need_update_nodes = self.node_form.selected_idx != evt.node_indices
-        need_update_comps = self.comp_form.selected_idx != evt.compartment_indices
-
-        cur_page = self.GetCurrentPage()
-
-        node_index = -1
-        for i in range(self.GetPageCount()):
-            if self.GetPage(i) == self.node_form:
-                node_index = i
-                break
-
-        if need_update_nodes or need_update_comps:
-            self.node_form.UpdateSelection(evt.node_indices, comps_selected=should_show_comps)
-        if should_show_nodes:
-            if node_index == -1:
-                self.InsertPage(0, self.node_form, 'Nodes')
-        elif node_index != -1:
-            # find and remove existing page
-            self.RemovePage(node_index)
-            self.node_form.Hide()
-
-        reaction_index = -1
-        for i in range(self.GetPageCount()):
-            if self.GetPage(i) == self.reaction_form:
-                reaction_index = i
-                break
-
-        if self.reaction_form.selected_idx != evt.reaction_indices:
-            self.reaction_form.UpdateSelection(evt.reaction_indices)
-        if should_show_reactions:
-            if reaction_index == -1:
-                self.AddPage(self.reaction_form, 'Reactions')
-        elif reaction_index != -1:
-            self.RemovePage(reaction_index)
-            self.reaction_form.Hide()
-
-        comp_index = -1
-        for i in range(self.GetPageCount()):
-            if self.GetPage(i) == self.comp_form:
-                comp_index = i
-                break
-        if need_update_comps or need_update_nodes:
-            self.comp_form.UpdateSelection(evt.compartment_indices,
-                                           nodes_selected=should_show_nodes)
-        if should_show_comps:
-            if comp_index == -1:
-                self.AddPage(self.comp_form, 'Compartments')
-        elif comp_index != -1:
-            self.RemovePage(comp_index)
-            self.comp_form.Hide()
-
-        # set the active tab to the same as before
-        if cur_page is not None and self.GetCurrentPage() is not None:
-            if cur_page is self.GetCurrentPage():
-                self.AdvanceSelection()
-
-        # need to reset focus to canvas, since for some reason FlatNotebook sets focus to the first
-        # field in a notebook page after it is added.
-        self.GetSizer().Layout()
-
-        if focused:
-            # restore focus, since otherwise for some reason the newly added page gets the focus
-            focused.SetFocus()
-
-        # need to manually show this for some reason
-        if not should_show_nodes and not should_show_reactions and not should_show_comps:
-            self.null_message.Show()
-
-    def OnNodesDidMove(self, evt):
-        self.node_form.NodesMovedOrResized(evt)
-
-    def OnDidResizeNodes(self, evt):
-        self.node_form.NodesMovedOrResized(evt)
-
-    def OnCompartmentsDidMove(self, evt):
-        self.comp_form.CompsMovedOrResized(evt)
-
-    def OnDidResizeCompartments(self, evt):
-        self.comp_form.CompsMovedOrResized(evt)
-
-
-class ToolbarItem(wx.Panel):
-    def __init__(self, parent, label: str, bitmap: wx.Bitmap, size):
-        super().__init__(parent, size=size)
-        self.sizer = wx.BoxSizer(wx.VERTICAL)
-        button = wx.BitmapButton(self, bitmap=bitmap, size=(20, 20))
-        # button = GenBitmapButton(self, wx.ID_ANY, bitmap=bitmap,
-        #           style=wx.NO_BORDER | wx.BU_EXACTFIT, size=(20, 20))
-        # button.SetWindowStyleFlag(wx.SIMPLE_BORDER)
-        label_text = wx.StaticText(self, label=label, style=wx.ST_ELLIPSIZE_END |
-                                   wx.ALIGN_CENTER_HORIZONTAL, size=(size[0], 20))
-        label_text.SetForegroundColour (get_theme ('btn_fg'))
-        fontinfo = wx.FontInfo(8)
-        label_text.SetFont(wx.Font(fontinfo))
-        label_text.SetForegroundColour(get_theme('toolbar_fg'))
-
-        sizerflags = wx.SizerFlags().Align(wx.ALIGN_CENTER_HORIZONTAL)
-        self.sizer.Add(button, sizerflags.Border(wx.TOP, 5))
-        self.sizer.Add(label_text, sizerflags)
-        self.SetSizer(self.sizer)
-
-
-class Toolbar(wx.Panel):
-    SIZER_FLAGS = wx.SizerFlags().Align(wx.ALIGN_CENTER_VERTICAL).Border(wx.LEFT, 10)
-
-    def __init__(self, parent):
-        super().__init__(parent)
-        self.sizer = wx.BoxSizer(wx.HORIZONTAL)
-        self.SetSizer(self.sizer)
-
-    def AppendTool(self, label: str, callback: Callable[[], Any], bitmap=None):
-        if bitmap is None:
-            bitmap = wx.ArtProvider.GetBitmap(wx.ART_MISSING_IMAGE, wx.ART_MENU)
-
-        item = ToolbarItem(self, label, bitmap, (60, self.GetParent().GetSize()[1] - 10))
-
-        self.sizer.Add(item, Toolbar.SIZER_FLAGS)
-        item.Bind(wx.EVT_BUTTON, lambda _: callback())
-        self.sizer.Layout()
-
-    def AppendCenterSpacer(self):
-        """Append a center spacer. Tools added after this will be aligned to the right side.
-
-        """
-        self.sizer.Add((0, 0), proportion=1, flag=wx.EXPAND)
-        self.sizer.Layout()
-
-
-class TabbedToolbar(fnb.FlatNotebook):
-    """Toolbar with multiple tabs, at the top of the app."""
-    manager: PluginManager
-
-    def __init__(self, parent, controller: IController, canvas: Canvas, edit_panel_callback,
-                 manager: PluginManager, **kw):
-        super().__init__(parent, agwStyle=fnb.FNB_NO_X_BUTTON | fnb.FNB_NODRAG | fnb.FNB_NO_TAB_FOCUS | fnb.FNB_RIBBON_TABS, **kw)
-        self.manager = manager
-        file_tb = Toolbar(self)
-        file_tb.SetForegroundColour (wx.RED)
-        file_tb.SetBackgroundColour(get_theme ('toolbar_bg'))
-        file_tb.AppendTool('Undo', controller.undo,
-                           wx.ArtProvider.GetBitmap(wx.ART_UNDO, wx.ART_MENU))
-        file_tb.AppendTool('Redo', controller.redo,
-                           wx.ArtProvider.GetBitmap(wx.ART_REDO, wx.ART_MENU))
-        file_tb.AppendTool('Zoom In', lambda: canvas.ZoomCenter(True),
-                           wx.ArtProvider.GetBitmap(wx.ART_PLUS, wx.ART_MENU))
-        file_tb.AppendTool('Zoom Out', lambda: canvas.ZoomCenter(False),
-                           wx.ArtProvider.GetBitmap(wx.ART_MINUS, wx.ART_MENU))
-        file_tb.AppendCenterSpacer()
-        file_tb.AppendTool('Details', edit_panel_callback,
-                           wx.ArtProvider.GetBitmap(wx.ART_HELP_SIDE_PANEL, wx.ART_MENU))
-        self.AddPage(file_tb, text='Main')
-
-    def AddPluginPages(self):
-        categories = self.manager.get_plugins_by_category()
-        for cat in PluginCategory:
-            if len(categories[cat]) == 0:
-                continue
-
-            tb = Toolbar(self)
-            for name, callback, bitmap in categories[cat]:
-                if bitmap is None:
-                    bitmap = wx.ArtProvider.GetBitmap(wx.ART_MISSING_IMAGE, wx.ART_MENU)
-                tb.AppendTool(name, callback, bitmap)
-            tb.SetForegroundColour (wx.RED)
-            tb.SetBackgroundColour (get_theme ('toolbar_bg'))
-            self.AddPage(tb, text=CATEGORY_NAMES[cat])
-
-    def UpdatePluginPages(self):
-        page_count = self.GetPageCount()
-        for page in range(1,page_count):
-            self.DeletePage(1)
-        self.AddPluginPages()
-
-
-class ModePanel(wx.Panel):
-    """ModePanel at the left of the app."""
-
-    def __init__(self, *args, toggle_callback, canvas: Canvas, **kw):
-        super().__init__(*args, **kw)
-
-        self.btn_group = ButtonGroup(toggle_callback)
-
-        sizer = wx.BoxSizer(wx.VERTICAL)
-
-        self.AppendModeButton('Select', InputMode.SELECT, sizer)
-        self.AppendModeButton('+Nodes', InputMode.ADD_NODES, sizer)
-        self.AppendModeButton('+Compts', InputMode.ADD_COMPARTMENTS, sizer)
-        self.AppendModeButton('Zoom', InputMode.ZOOM, sizer)
-
-        self.AppendSeparator(sizer)
-        self.AppendNormalButton('Reactants', canvas.MarkSelectedAsReactants,
-                                sizer, tooltip='Mark selected nodes as reactants')
-        self.AppendNormalButton('Products', canvas.MarkSelectedAsProducts,
-                                sizer, tooltip='Mark selected nodes as products')
-        self.AppendNormalButton('Create Rxn', canvas.CreateReactionFromMarked,
-                                sizer, tooltip='Create reaction from marked reactants and products')
-
-        self.SetSizer(sizer)
-
-    def AppendModeButton(self, label: str, mode: InputMode, sizer: wx.Sizer):
-        if get_theme ('btn_border'):
-            btn = wx.ToggleButton(self, label=label)
-        else:
-            btn = wx.ToggleButton(self, label=label, style=wx.BORDER_NONE)
-
-        def enter_func(evt):
-            btn.SetBackgroundColour(get_theme('btn_hover_bg'))
-            btn.SetForegroundColour(get_theme('btn_hover_fg'))
-
-        def exit_func(evt):
-            btn.SetBackgroundColour(get_theme('btn_bg'))
-            btn.SetForegroundColour(get_theme('btn_fg'))
-
-        btn.Bind(wx.EVT_ENTER_WINDOW, enter_func)
-        btn.Bind(wx.EVT_LEAVE_WINDOW, exit_func)
-
-        btn.SetBackgroundColour(get_theme('btn_bg'))
-        #font = wx.Font(11, wx.FONTFAMILY_MODERN, 0, 90, underline = False,  faceName ="") # <- if we want to change font style
-        btn.SetForegroundColour(get_theme('btn_fg'))
-        #btn.SetFont (font)
-
-        sizer.Add(btn, wx.SizerFlags().Align(wx.ALIGN_CENTER).Border(wx.TOP, 10))
-        self.btn_group.AddButton(btn, mode)
-
-    def AppendNormalButton(self, label: str, callback, sizer: wx.Sizer, tooltip: str = None):
-        if get_theme ('btn_border'):
-           btn = wx.Button(self, label=label)
-        else:
-           btn = wx.Button(self, label=label, style=wx.BORDER_NONE)
-
-        btn.SetBackgroundColour(get_theme ('btn_bg'))
-        btn.SetForegroundColour(get_theme ('btn_fg'))
-        if tooltip is not None:
-            btn.SetToolTip(tooltip)
-        btn.Bind(wx.EVT_BUTTON, lambda _: callback())
-        sizer.Add(btn, wx.SizerFlags().Align(wx.ALIGN_CENTER).Border(wx.TOP, 10))
-
-    def AppendSeparator(self, sizer: wx.Sizer):
-        sizer.Add((0, 10))
-
-
-class BottomBar(wx.Panel):
-    def __init__(self, parent):
-        super().__init__(parent)
-        self.SetForegroundColour(get_theme('toolbar_fg'))
-        self.SetBackgroundColour(get_theme('toolbar_bg'))
-        self.sizer = wx.BoxSizer(wx.HORIZONTAL)
-        self.SetSizer(self.sizer)
-
-    def CreateSlider(self):
-        self.sizer.Add((0, 0), proportion=1, flag=wx.EXPAND)
-        zoom_slider = wx.Slider(self, style=wx.SL_BOTTOM | wx.SL_AUTOTICKS, size=(225, 25))
-        self.sizer.Add(zoom_slider, wx.SizerFlags().Align(wx.ALIGN_CENTER_VERTICAL))
-        self.sizer.Layout()
-        return zoom_slider
-
-
-class MainPanel(wx.Panel):
-    """The main panel, which is the only child of the root Frame."""
-    # controller: IController
-    # canvas: Canvas
-    # mode_panel: ModePanel
-    # toolbar: TabbedToolbar
-    # edit_panel: EditPanel
-    # last_save_path: Optional[str]
-
-    def __init__(self, parent, controller: IController, manager: PluginManager):
-        # ensure the parent's __init__ is called
-        super().__init__(parent, style=wx.CLIP_CHILDREN)
-        self.SetBackgroundColour(get_theme('overall_bg'))
-        self.controller = controller
-
-        self.bottom_bar = BottomBar(self)
-        zoom_slider = self.bottom_bar.CreateSlider()
-
-        self.canvas = Canvas(self.controller, zoom_slider, self,
-                             size=(get_theme('canvas_width'),
-                                   get_theme('canvas_height')),
-                             realsize=(4 * get_theme('canvas_width'),
-                                       4 * get_theme('canvas_height')),)
-        self.canvas.SetScrollRate(10, 10)
-
-        # The bg of the available canvas will be drawn by canvas in OnPaint()
-        self.canvas.SetBackgroundColour(get_theme('canvas_outside_bg'))
-
-        def set_input_mode(ident): cstate.input_mode = ident
-
-        # create a panel in the frame
-        self.mode_panel = ModePanel(self,
-                                    size=(get_theme('mode_panel_width'),
-                                          get_theme('canvas_height')),
-                                    toggle_callback=set_input_mode,
-                                    canvas=self.canvas,
-                                    )
-
-        self.mode_panel.SetForegroundColour(get_theme('toolbar_fg'))
-        self.mode_panel.SetBackgroundColour(get_theme('toolbar_bg'))
-
-        # Note: setting the width to 0 doesn't matter since GridBagSizer is in control of the
-        # width.
-        self.toolbar = TabbedToolbar(self, controller, self.canvas,
-                                     self.ToggleEditPanel, manager,
-                                     size=(0, get_theme('toolbar_height')))
-
-        # listview = self.toolbar.GetListView()
-        # listview.SetFont(wx.Font(wx.FontInfo(10.5)))
-        # listview.SetForegroundColour(get_theme('toolbar_fg'))
-        # listview.SetBackgroundColour(get_theme('toolbar_bg'))
-        # listview.SetSize(100, 200)
-        self.toolbar.SetForegroundColour(get_theme('toolbar_fg'))
-        self.toolbar.SetBackgroundColour(get_theme('toolbar_bg'))
-        self.toolbar.SetTabAreaColour(get_theme('toolbar_bg'))
-        self.toolbar.SetNonActiveTabTextColour(get_theme('toolbar_fg'))
-        self.toolbar.SetActiveTabTextColour(get_theme('active_tab_fg'))
-        # self.toolbar.SetActiveTabColour(get_theme('active_tab_bg'))
-
-        self.edit_panel = EditPanel(self, self.canvas, self.controller,
-                                    size=(get_theme('edit_panel_width'),
-                                          get_theme('canvas_height')))
-
-        # and create a sizer to manage the layout of child widgets
-        sizer = wx.GridBagSizer(vgap=get_theme('vgap'), hgap=get_theme('hgap'))
-
-        sizer.Add(self.toolbar, wx.GBPosition(0, 0), wx.GBSpan(1, 3), flag=wx.EXPAND)
-        sizer.Add(self.mode_panel, wx.GBPosition(1, 0), flag=wx.EXPAND)
-        sizer.Add(self.canvas, wx.GBPosition(1, 1),  flag=wx.EXPAND)
-        sizer.Add(self.edit_panel, wx.GBPosition(1, 2), wx.GBSpan(2, 1), flag=wx.EXPAND)
-        sizer.Add(self.bottom_bar, wx.GBPosition(2, 0), wx.GBSpan(1, 2), flag=wx.EXPAND)
-
-        # allow the canvas to grow
-        sizer.AddGrowableCol(1, 1)
-        sizer.AddGrowableRow(1, 1)
-
-        # Set the sizer and *prevent the user from resizing it to a smaller size
-        self.SetSizerAndFit(sizer)
-
-        self.last_save_path = None
-
-    def ToggleEditPanel(self):
-        sizer = self.GetSizer()
-        if self.edit_panel.IsShown():
-            sizer.Detach(self.edit_panel)
-            sizer.SetItemSpan(self.canvas, wx.GBSpan(1, 2))
-            self.edit_panel.Hide()
-        else:
-            sizer.SetItemSpan(self.canvas, wx.GBSpan(1, 1))
-            sizer.Add(self.edit_panel, wx.GBPosition(1, 2), flag=wx.EXPAND)
-            self.edit_panel.Show()
-
-        self.Layout()
-
-
-class NetworkPrintout(wx.Printout):
-    def __init__(self, img: wx.Image):
-        super().__init__()
-        self.image = img
-
-    def OnPrintPage(self, pageNum: int):
-        if pageNum > 1:
-            return False
-
-        self.FitThisSizeToPage(self.image.GetSize())
-        dc = self.GetDC()
-        assert dc.CanDrawBitmap()
-        dc.DrawBitmap(wx.Bitmap(self.image), wx.Point(0, 0))
-
-        return True
-
-
-class MainFrame(wx.Frame):
-    """The main frame."""
-    # save_item: wx.MenuItem
-
-    def __init__(self, controller: IController, **kw):
-        super().__init__(None, style=wx.DEFAULT_FRAME_STYLE |
-                         wx.WS_EX_PROCESS_UI_UPDATES, **kw)
-        self.last_save_path = None
-        manager = PluginManager(self, controller)
-        load_theme_settings()
-        self.appSettings = AppSettings()
-        self.appSettings.load_appSettings()
-
-        self.manager = manager
-        status_fields = get_setting('status_fields')
-        assert status_fields is not None
-        self.CreateStatusBar(len(get_setting('status_fields')))
-        self.SetStatusWidths([width for _, width in status_fields])
-        self.main_panel = MainPanel(self, controller, manager)
-        self.manager.bind_error_callback(lambda msg: self.main_panel.canvas.ShowWarningDialog(msg, caption='Plugin Error'))
-        sizer = wx.BoxSizer(wx.HORIZONTAL)
-        sizer.Add(self.main_panel, 1, wx.EXPAND)
-        self.Bind(wx.EVT_SHOW, self.OnShow)
-
-        canvas = self.main_panel.canvas
-        self.controller = controller
-        self.canvas = canvas
-
-        def add_item(menu: wx.Menu, menu_name, callback):
-            id_ = menu.Append(-1, menu_name).Id
-            menu.Bind(wx.EVT_MENU, lambda _: callback(), id=id_)
-
-        entries = list()
-        menu_bar = wx.MenuBar()
-
-        self.menu_events = list()
-        file_menu = wx.Menu()
-
-        self.AddMenuItem(file_menu, '&New', 'Start a new network',
-                         lambda _: self.NewNetwork(),  entries, key=(wx.ACCEL_CTRL, ord('N')))
-        file_menu.AppendSeparator()
-        self.AddMenuItem(file_menu, '&Load...', 'Load network from JSON file',
-                         lambda _: self.LoadFromJson(), entries, key=(wx.ACCEL_CTRL, ord('O')))
-        # TODO Load Recent...
-        file_menu.AppendSeparator()
-        self.save_item = self.AddMenuItem(file_menu, '&Save', 'Save current network as a JSON file',
-                                          lambda _: self.SaveJson(), entries, key=(wx.ACCEL_CTRL, ord('S')))
-        self.save_item.Enable(False)
-        self.AddMenuItem(file_menu, '&Save As...', 'Save current network as a JSON file',
-                         lambda _: self.SaveAsJson(), entries, key=(wx.ACCEL_CTRL | wx.ACCEL_SHIFT, ord('N')))
-        file_menu.AppendSeparator()
-        self.AddMenuItem(file_menu, '&Edit Settings', 'Edit settings',
-                         lambda _: self.EditSettings(),  entries)
-        self.AddMenuItem(file_menu, '&Reload Settings', 'Reload settings',
-                         lambda _: self.ReloadSettings(),  entries)
-        file_menu.AppendSeparator()
-        align_menu = wx.Menu()
-        add_item(align_menu, 'Export .png...',
-            lambda: self.ExportAs(wx.BITMAP_TYPE_PNG, 'PNG', 'PNG files (.png)|*.png'))
-        add_item(align_menu, 'Export .jpg...',
-            lambda: self.ExportAs(wx.BITMAP_TYPE_JPEG, 'JPEG', 'JPEG files (.jpg)|*.jpg'))
-        add_item(align_menu, 'Export .bmp...',
-            lambda: self.ExportAs(wx.BITMAP_TYPE_BMP, 'BMP', 'BMP files (.bmp)|*.bmp'))
-        file_menu.AppendSubMenu(align_menu, '&Export As...')
-        file_menu.AppendSeparator()
-        self.AddMenuItem(file_menu, '&Print...', 'Print Network',
-                         lambda _: self.PrintNetwork(),  entries, key=(wx.ACCEL_CTRL, ord('P')))
-        file_menu.AppendSeparator()
-        self.AddMenuItem(file_menu, 'E&xit', 'Exit application',
-                         lambda _: self.Close(), entries,  id_=wx.ID_EXIT)
-
-        edit_menu = wx.Menu()
-        self.AddMenuItem(edit_menu, '&Undo', 'Undo action', lambda _: controller.undo(),
-                         entries, key=(wx.ACCEL_CTRL, ord('Z')))
-        self.AddMenuItem(edit_menu, '&Redo', 'Redo action', lambda _: controller.redo(),
-                         entries, key=(wx.ACCEL_CTRL, ord('Y')))
-        edit_menu.AppendSeparator()
-        self.AddMenuItem(edit_menu, '&Copy', 'Copy selected nodes', lambda _: canvas.CopySelected(),
-                         entries, key=(wx.ACCEL_CTRL, ord('C')))
-        self.AddMenuItem(edit_menu, '&Paste', 'Paste selected nodes',
-                         lambda _: canvas.Paste(), entries, key=(wx.ACCEL_CTRL, ord('V')))
-        self.AddMenuItem(edit_menu, '&Cut', 'Cut selected nodes',
-                         lambda _: canvas.CutSelected(), entries, key=(wx.ACCEL_CTRL, ord('X')))
-        edit_menu.AppendSeparator()
-        self.AddMenuItem(edit_menu, '&Delete selected', 'Deleted selected',
-                         lambda _: canvas.DeleteSelectedItems(), entries,
-                         key=(wx.ACCEL_NORMAL, wx.WXK_DELETE))
-
-        select_menu = wx.Menu()
-        self.AddMenuItem(select_menu, 'Select &All', 'Select all',
-                         lambda _: canvas.SelectAll(), entries, key=(wx.ACCEL_CTRL, ord('A')))
-        self.AddMenuItem(select_menu, 'Select All &Nodes', 'Select all nodes',
-                         lambda _: canvas.SelectAllNodes(), entries, key=(wx.ACCEL_CTRL | wx.ACCEL_SHIFT, ord('N')))
-        self.AddMenuItem(select_menu, 'Select All &Reactions', 'Select all reactions',
-                         lambda _: canvas.SelectAllReactions(), entries, key=(wx.ACCEL_CTRL | wx.ACCEL_SHIFT, ord('R')))
-        self.AddMenuItem(select_menu, 'Clear Selection', 'Clear the current selection',
-                         lambda _: canvas.ClearCurrentSelection(), entries,
-                         key=(wx.ACCEL_NORMAL, wx.WXK_ESCAPE))
-
-        view_menu = wx.Menu()
-        self.AddMenuItem(view_menu, 'Zoom &In', 'Zoom in canvas', lambda _: canvas.ZoomCenter(True),
-                         entries, key=(wx.ACCEL_CTRL, ord('+')))
-        self.AddMenuItem(view_menu, 'Zoom &Out', 'Zoom out canvas',
-                         lambda _: canvas.ZoomCenter(False), entries, key=(wx.ACCEL_CTRL, ord('-')))
-        self.AddMenuItem(view_menu, '&Reset Zoom', 'Reset canva zoom',
-                         lambda _: canvas.ResetZoom(), entries, key=(wx.ACCEL_CTRL, ord(' ')))
-
-        canvas_menu = wx.Menu()
-        self.AddMenuItem(canvas_menu, '&Fit all node size to text',
-                         'Fit the size of every node to its containing text',
-                         lambda _: canvas.FitNodeSizeToText(), entries,
-                         key=(wx.ACCEL_ALT | wx.ACCEL_SHIFT, ord('F')))
-
-        reaction_menu = wx.Menu()
-        self.AddMenuItem(reaction_menu, 'Mark Selected as &Reactants',
-                         'Mark selected nodes as reactants',
-                         lambda _: canvas.MarkSelectedAsReactants(), entries,
-                         key=(wx.ACCEL_NORMAL, ord('S')))
-        self.AddMenuItem(reaction_menu, 'Mark Selected as &Products',
-                         'Mark selected nodes as products',
-                         lambda _: canvas.MarkSelectedAsProducts(), entries,
-                         key=(wx.ACCEL_NORMAL, ord('F')))
-        self.AddMenuItem(reaction_menu, '&Create Reaction From Selected',
-                         'Create reaction from selected sources and targets',
-                         lambda _: canvas.CreateReactionFromMarked(), entries,
-                         key=(wx.ACCEL_CTRL, ord('R')))
-
-        self.plugins_menu = wx.Menu()
-        self.AddMenuItem(self.plugins_menu, '&Plugins...', 'Manage plugins', self.ManagePlugins, entries,
-                         key=(wx.ACCEL_CTRL | wx.ACCEL_SHIFT, ord('P')))
-        self.AddMenuItem(self.plugins_menu, 'Add Plugins', 'Add A Plugin', self.AddPlugins, entries)
-        # load the plugin items in OnShow
-        self.plugins_menu.AppendSeparator()
-
-        help_menu = wx.Menu()
-        self.AddMenuItem(help_menu, '&About...',
-                         'Show about dialog', self.onAboutDlg, entries)  # self.ShowAbout, entries)
-        self.AddMenuItem(help_menu, '&Default settings...', 'Viewer default settings',
-                         lambda _: self.ShowDefaultSettings(), entries)
-
-        menu_bar.Append(file_menu, '&File')
-        menu_bar.Append(edit_menu, '&Edit')
-        menu_bar.Append(select_menu, '&Select')
-        menu_bar.Append(view_menu, '&View')
-        menu_bar.Append(canvas_menu, '&Canvas')
-        menu_bar.Append(reaction_menu, '&Reaction')
-        menu_bar.Append(self.plugins_menu, '&Plugins')
-        menu_bar.Append(help_menu, '&Help')
-
-        atable = wx.AcceleratorTable(entries)
-
-        self.SetMenuBar(menu_bar)
-        self.atable = atable
-        canvas.SetAcceleratorTable(atable)
-
-        self.OverrideAccelTable(self)
-
-        self.Bind(wx.EVT_CLOSE, self.OnCloseExit)
-
-        # set sizer at the end, after adding the menus.
-        self.SetSizerAndFit(sizer)
-
-        self.SetSize(self.appSettings.size)
-        self.SetPosition(self.appSettings.position)
-        self.Layout()
-
-        # Record the initial position of the window
-        self.controller.set_application_position(self.GetPosition())
-
-    def OnShow(self, evt):
-        if runtime_vars().enable_plugins:
-<<<<<<< HEAD
-            self.manager.load_from('coyote-gui-plugins')
-=======
-            self.manager.load_from('plugins')
-   #         self.manager.load_from('coyote-gui-plugins')
->>>>>>> 8b45025b
-            self.manager.register_menu(self.plugins_menu)
-            self.main_panel.toolbar.AddPluginPages()
-        evt.Skip()
-
-    # Anything we need to do when the app closes can be included here
-    def OnCloseExit(self, evt):
-        self.appSettings.size = self.GetSize()
-        self.appSettings.position = self.Position
-        self.appSettings.save_appSettings()
-        self.Destroy()
-
-    def AddMenuItem(self, menu: wx.Menu, text: str, help_text: str, callback: Callable,
-                    entries: List, key: Tuple[Any, int] = None, id_: int = None) -> wx.MenuItem:
-        if id_ is None:
-            id_ = wx.NewIdRef(count=1)
-
-        shortcut = ''
-        if key is not None:
-            entry = wx.AcceleratorEntry(key[0], key[1], id_)
-            entries.append(entry)
-            shortcut = entry.ToString()
-
-        item = menu.Append(id_, '{}\t{}'.format(text, shortcut), help_text)
-        self.Bind(wx.EVT_MENU, callback, item)
-        self.menu_events.append((callback, item))
-        return item
-
-    def onAboutDlg(self, event):
-        info = wx.adv.AboutDialogInfo()
-        info.Name = "An Extensible Reaction Network Editor"
-        info.Version = "0.0.1 Beta"
-        info.Copyright = "(C) 2020"
-        info.Description = "Create reaction networks"
-        info.SetWebSite("https://github.com/evilnose/PyRKViewer",
-                        "Home Page")  # TODO update home page?
-        info.Developers = ["Gary Geng, Jin Xu, Carmen Pereña Cortés, Herbert Sauro"]  # TODO update authors
-        info.License = "MIT"
-
-        # Show the wx.AboutBox
-        wx.adv.AboutBox(info)
-
-    def ReloadSettings(self):
-        load_theme_settings()
-        err = pop_settings_err()
-        if err is None:
-            # msg = NotificationMessage('Settings reloaded', 'Some changes may not be applied until the application is restarted.')
-            # msg.Show()
-            pass
-        else:
-            if isinstance(err, JSONLibraryException):
-                message = 'Failed when parsing settings.json.\n\n'
-                message += err.message
-            else:
-                message = 'Invalid settings in settings.json.\n\n'
-                message += str(err)
-            message += str(err)
-            self.main_panel.canvas.ShowWarningDialog(message)
-
-    def EditSettings(self):
-        """Open the preferences file for editing."""
-        if not self.CreateConfigDir(GetConfigDir()):
-            return
-
-        if not os.path.exists(GetThemeSettingsPath()):
-            with open(GetThemeSettingsPath(), 'w') as fp:
-                fp.write(INIT_SETTING_TEXT)
-        else:
-            if not os.path.isfile(GetThemeSettingsPath()):
-                self.main_panel.canvas.ShowWarningDialog('Could not open settings file since '
-                                                         'a directory already exists at path '
-                                                         '{}.'.format(GetThemeSettingsPath()))
-                return
-
-        # If we're running windows use notepad
-        if os.name == 'nt':
-            # Doing it this way allows python to regain control even though notepad hasn't been clsoed
-            import subprocess
-            _pid = subprocess.Popen(['notepad.exe', GetThemeSettingsPath()]).pid
-        else:
-            start_file(GetThemeSettingsPath())
-
-    def CreateConfigDir(self, config_dir: str):
-        """Create the configuration directory if it does not already exist."""
-        try:
-            sp = wx.StandardPaths.Get()
-            config_dir = sp.GetUserConfigDir()
-            if not os.path.exists(os.path.join(config_dir, 'rkViewer')):
-                config_dir = os.path.join(config_dir, 'rkViewer')
-                Path(config_dir).mkdir(parents=True, exist_ok=True)
-            else:
-                config_dir = os.path.join(os.path.join(config_dir, 'rkViewer'))
-            return True
-        except FileExistsError:
-            # TODO fix
-            self.main_panel.canvas.ShowWarningDialog('Could not create RKViewer configuration '
-                                                     'directory. A file already exists at path '
-                                                     '{}.'.format(config_dir))
-        return False
-
-    def ShowDefaultSettings(self):
-        if not self.CreateConfigDir(GetConfigDir()):
-            return
-
-        if os.path.exists(os.path.join(GetConfigDir(), 'rkViewer', '.default-settings.json')) and \
-            not os.path.isfile(os.path.join(GetConfigDir(), 'rkViewer', '.default-settings.json')):
-            self.main_panel.canvas.ShowWarningDialog('Could not open default settings file '
-                                                     'since a directory already exists at path '
-                                                     '{}.'.format(os.path.join(GetConfigDir(),
-                                                     'rkViewer', '.default-settings.json')))
-            return
-        # TODO prepopulate file with help text, i.e link to docs about schema
-        json_str = json.dumps(get_default_raw_settings(), indent=4, sort_keys=True)
-        with open(os.path.join(GetConfigDir(), 'rkViewer', '.default-settings.json'), 'w') as fp:
-            fp.write(DEFAULT_SETTING_FMT.format(json_str))
-
-        # If we're running windows use notepad
-        if os.name == 'nt':
-            # Doing it this way allows python to regain control even though notepad hasn't been clsoed
-            import subprocess
-            _pid = subprocess.Popen(['notepad.exe', os.path.join(
-                GetConfigDir(), 'rkViewer', '.default-settings.json')]).pid
-        else:
-            start_file(os.path.join(GetConfigDir(), '.default-settings.json'))
-
-    def NewNetwork(self):
-        self.save_item.Enable()
-        self.controller.new_network()
-
-    def PrintNetwork(self):
-        img = self._GetExportImage()
-        if not img:
-            return
-
-        # Pass two printout objects: for preview, and possible printing.
-        printer = wx.Printer()
-        printout = NetworkPrintout(img)
-        printer.Print(self, printout, True)
-
-    def ExportNetwork(self):
-        self.main_panel.canvas.ShowWarningDialog("Export not yet implemented")
-
-    def _GetExportImage(self) -> Optional[wx.Image]:
-        img = self.main_panel.canvas.DrawActiveRectToImage()
-        if img is None:
-            self.canvas.ShowWarningDialog(
-                'There are no relevant elements (nodes/reactions/compartments) on the canvas! Print aborted.')
-            return None
-        return img
-
-    def ExportAs(self, btype, type_name: str, wildcard: str):
-        """Export as the type given by btype (wx.BitmapType). btype is passed to SaveFile()
-        """
-        img = self._GetExportImage()
-        if img is None:
-            return
-
-        with wx.FileDialog(self, "Save {} file".format(type_name), wildcard=wildcard,
-                           style=wx.FD_SAVE | wx.FD_OVERWRITE_PROMPT) as fileDialog:
-            if fileDialog.ShowModal() == wx.ID_CANCEL:
-                return  # the user changed their mind
-            pathname = fileDialog.GetPath()
-            try:
-                net_index = 0
-                net_json = self.controller.dump_network(net_index)
-                with open(pathname, 'w') as file:
-                    json.dump(net_json, file, sort_keys=True, indent=4)
-
-                # Allow Save action, since we now know where to save to
-                self.last_save_path = pathname
-                self.save_item.Enable()
-            except IOError:
-                wx.LogError("Cannot save current data in file '{}'.".format(pathname))
-            img.SaveFile(pathname, type=btype)
-
-    def SaveJson(self):
-        if self.last_save_path is None:
-            return self.SaveAsJson()
-        try:
-            net_index = 0
-            net_json = self.controller.dump_network(net_index)
-            with open(self.last_save_path, 'w') as file:
-                json.dump(net_json, file, sort_keys=True, indent=4)
-        except IOError:
-            wx.LogError("Cannot save current data in file '{}'.".format(self.last_save_path))
-
-    def SaveAsJson(self):
-        with wx.FileDialog(self, "Save JSON file", wildcard="JSON files (*.json)|*.json",
-                           style=wx.FD_SAVE | wx.FD_OVERWRITE_PROMPT) as fileDialog:
-
-            if fileDialog.ShowModal() == wx.ID_CANCEL:
-                return  # the user changed their mind
-
-            # save the current contents in the file
-            pathname = fileDialog.GetPath()
-            try:
-                net_index = 0
-                net_json = self.controller.dump_network(net_index)
-                with open(pathname, 'w') as file:
-                    json.dump(net_json, file, sort_keys=True, indent=4)
-
-                # Allow Save action, since we now know where to save to
-                self.last_save_path = pathname
-                self.save_item.Enable()
-            except IOError:
-                wx.LogError("Cannot save current data in file '{}'.".format(pathname))
-
-    def LoadFromJson(self):
-        with wx.FileDialog(self, "Load JSON file", wildcard="JSON files (*.json)|*.json",
-                           style=wx.FD_OPEN | wx.FD_FILE_MUST_EXIST) as fileDialog:
-            if fileDialog.ShowModal() == wx.ID_CANCEL:
-                return  # the user changed their mind
-
-            # save the current contents in the file
-            pathname = fileDialog.GetPath()
-            try:
-                with open(pathname, 'r') as file:
-                    net_json = json.load(file)
-                _net_index = self.controller.load_network(net_json)
-            except IOError:
-                wx.LogError("Cannot load network from file '{}'.".format(pathname))
-
-    def ManagePlugins(self, evt):
-        # TODO create special empty page that says "No plugins loaded"
-        with self.manager.create_dialog(self) as dlg:
-            dlg.Centre()
-            if dlg.ShowModal() == wx.ID_OK:
-                pass  # exited normally
-            else:
-                pass  # exited by clicking some button
-
-    def AddPlugins(self, evt):
-        with self.manager.create_install_dialog(self) as dlg:
-            dlg.Centre()
-            if not dlg.ShowModal() == wx.ID_OK:
-                sep_idx = -1
-                for idx, item in enumerate(self.plugins_menu.GetMenuItems()):
-                    if sep_idx < 0 and item.IsSeparator():
-                        sep_idx = idx
-                    if sep_idx >= 0 and idx > sep_idx:
-                        self.plugins_menu.Remove(item)
-                self.manager.plugins = list()
-                self.manager.load_from('plugins')
-  #              self.manager.load_from('coyote-gui-plugins')
-                self.manager.register_menu(self.plugins_menu)
-                self.main_panel.toolbar.UpdatePluginPages()
-
-    def OverrideAccelTable(self, widget):
-        """Set up functions to disable accelerator shortcuts for certain descendants of widgets.
-
-        This is to prevent accelerator shortcuts to be applied in unexpected situations, when
-        something other than the canvas is in foucs. For example, if the user is editing the name
-        of a node, they may use ctrl+Z to undo some text operation. However, since ctrl+Z is bound
-        to the "undo last operation" action on canvas, it will be caught by the canvas instead.
-        This prevents that by attaching a temporary, "null" accelerator table when a TextCtrl
-        widget goes into focus.
-        """
-        if isinstance(widget, wx.TextCtrl):
-            def OnFocus(evt):
-                # for cb, item in self.menu_events:
-                #     self.Unbind(wx.EVT_MENU, handler=cb, source=item)
-
-                # For some reason, we need to do this for both self and menubar to disable the
-                # AcceleratorTable. Don't ever lose this sacred knowledge, for it came at the cost
-                # of 50 minutes.
-                self.SetAcceleratorTable(wx.NullAcceleratorTable)
-                self.GetMenuBar().SetAcceleratorTable(wx.NullAcceleratorTable)
-                evt.Skip()
-
-            def OnUnfocus(evt):
-                # for cb, item in self.menu_events:
-                #     self.Bind(wx.EVT_MENU, handler=cb, source=item)
-                self.SetAcceleratorTable(self.atable)
-                evt.Skip()
-
-            widget.Bind(wx.EVT_SET_FOCUS, OnFocus)
-            widget.Bind(wx.EVT_KILL_FOCUS, OnUnfocus)
-
-        for child in widget.GetChildren():
-            self.OverrideAccelTable(child)
-
-
-class RKView(IView):
-    """Implementation of the view class."""
-    def __init__(self):
-        self.controller = None
-        self.manager = None
-        self.app = None
-
-    def bind_controller(self, controller: IController):
-        self.controller = controller
-
-    def init(self):
-        assert self.controller is not None
-        self.app = wx.App()
-        self.frame = MainFrame(self.controller, title='RK Network Viewer')
-        init_api(self.frame.main_panel.canvas, self.controller)
-        self.canvas_panel = self.frame.main_panel.canvas
-
-    def main_loop(self):
-        assert self.app is not None
-        self.frame.Show()
-        self.app.MainLoop()
-
-    def update_all(self, nodes: List[Node], reactions: List[Reaction],
-                   compartments: List[Compartment]):
-        """Update the list of nodes.
-
-        Note that RKView takes ownership of the list of nodes and may modify it.
-        """
-        self.canvas_panel.Reset(nodes, reactions, compartments)
+"""The main RKView class and associated widgets.
+"""
+import os
+from pathlib import Path
+from rkviewer.plugin.classes import CATEGORY_NAMES, PluginCategory
+from typing import Any, Callable, Dict, List, Optional, Tuple
+import json
+
+# pylint: disable=maybe-no-member
+# pylint: disable=no-name-in-module
+import wx
+from wx.lib.buttons import GenBitmapButton, GenBitmapTextButton
+import wx.lib.agw.flatnotebook as fnb
+from commentjson.commentjson import JSONLibraryException
+from rkviewer.plugin.api import init_api
+import wx.adv
+
+import rkviewer
+from rkviewer.canvas.geometry import get_bounding_rect
+from rkviewer.plugin_manage import PluginManager
+
+from .canvas.canvas import Alignment, Canvas
+from .canvas.data import Compartment, Node, Reaction
+from .canvas.state import InputMode, cstate
+from .config import (DEFAULT_SETTING_FMT, INIT_SETTING_TEXT, get_default_raw_settings, get_setting, get_theme,
+                     GetConfigDir, GetThemeSettingsPath, load_theme_settings, pop_settings_err, runtime_vars)
+from .events import (CanvasDidUpdateEvent, DidMoveCompartmentsEvent,
+                     DidMoveNodesEvent, DidResizeCompartmentsEvent,
+                     DidResizeNodesEvent, SelectionDidUpdateEvent,
+                     bind_handler)
+from .forms import CompartmentForm, NodeForm, ReactionForm
+from .mvc import IController, IView
+from .utils import ButtonGroup, on_msw, resource_path, start_file
+from rkviewer.config import AppSettings
+
+
+class EditPanel(fnb.FlatNotebook):
+    """Panel that displays and allows editing of the details of a node.
+
+    Attributes
+        node_form: The actual form widget. This is at the same level as null_message. TODO
+        null_message: The widget displayed in place of the form,  when nothing is selected.
+    """
+    node_form: NodeForm
+    reaction_form: ReactionForm
+    comp_form: CompartmentForm
+    null_message: wx.Panel
+
+    def __init__(self, parent, canvas: Canvas, controller: IController, **kw):
+        FNB_STYLE = fnb.FNB_NO_X_BUTTON | fnb.FNB_NO_NAV_BUTTONS | fnb.FNB_NODRAG |  fnb.FNB_DROPDOWN_TABS_LIST | fnb.FNB_RIBBON_TABS
+        super().__init__(parent, agwStyle=FNB_STYLE, **kw)
+        self.SetTabAreaColour(get_theme('toolbar_bg'))
+        self.SetNonActiveTabTextColour(get_theme('toolbar_fg'))
+        self.SetActiveTabTextColour(get_theme('active_tab_fg'))
+        # self.SetActiveTabColour(get_theme('active_tab_bg'))
+
+        self.canvas = canvas
+
+        self.node_form = NodeForm(self, canvas, controller)
+        self.reaction_form = ReactionForm(self, canvas, controller)
+        self.comp_form = CompartmentForm(self, canvas, controller)
+
+        self.null_message = wx.Panel(self)
+        self.null_message.SetForegroundColour(get_theme('toolbar_fg'))
+        self.SetBackgroundColour(get_theme('toolbar_bg'))
+        self.null_message.SetBackgroundColour(get_theme('toolbar_bg'))
+        text = wx.StaticText(
+            self.null_message, label="Nothing is selected.", style=wx.ALIGN_CENTER)
+        null_sizer = wx.BoxSizer(wx.HORIZONTAL)
+        null_sizer.Add(text, proportion=1, flag=wx.ALIGN_CENTER_VERTICAL)
+        self.null_message.SetSizer(null_sizer)
+        self.SetCustomPage(self.null_message)
+
+        self.node_form.Hide()
+        self.reaction_form.Hide()
+        self.comp_form.Hide()
+        # overall sizer for alternating form and "nothing selected" displays
+        #sizer = wx.BoxSizer(wx.HORIZONTAL)
+        #sizer.Add(null_message, proportion=1, flag=wx.ALIGN_CENTER_VERTICAL)
+        # self.SetSizer(sizer)
+
+        bind_handler(CanvasDidUpdateEvent, self.OnCanvasDidUpdate)
+        bind_handler(SelectionDidUpdateEvent, self.OnSelectionDidUpdate)
+        bind_handler(DidMoveNodesEvent, self.OnNodesDidMove)
+        bind_handler(DidResizeNodesEvent, self.OnDidResizeNodes)
+        bind_handler(DidMoveCompartmentsEvent, self.OnCompartmentsDidMove)
+        bind_handler(DidResizeCompartmentsEvent, self.OnDidResizeCompartments)
+
+    def OnCanvasDidUpdate(self, evt):
+        self.node_form.UpdateNodes(self.canvas.nodes)
+        self.reaction_form.CanvasUpdated(self.canvas.reactions, self.canvas.nodes)
+        self.comp_form.UpdateCompartments(self.canvas.compartments)
+
+    def OnSelectionDidUpdate(self, evt):
+        focused = self.GetTopLevelParent().FindFocus()
+        should_show_nodes = len(evt.node_indices) != 0
+        should_show_reactions = len(evt.reaction_indices) != 0
+        should_show_comps = len(evt.compartment_indices) != 0
+        need_update_nodes = self.node_form.selected_idx != evt.node_indices
+        need_update_comps = self.comp_form.selected_idx != evt.compartment_indices
+
+        cur_page = self.GetCurrentPage()
+
+        node_index = -1
+        for i in range(self.GetPageCount()):
+            if self.GetPage(i) == self.node_form:
+                node_index = i
+                break
+
+        if need_update_nodes or need_update_comps:
+            self.node_form.UpdateSelection(evt.node_indices, comps_selected=should_show_comps)
+        if should_show_nodes:
+            if node_index == -1:
+                self.InsertPage(0, self.node_form, 'Nodes')
+        elif node_index != -1:
+            # find and remove existing page
+            self.RemovePage(node_index)
+            self.node_form.Hide()
+
+        reaction_index = -1
+        for i in range(self.GetPageCount()):
+            if self.GetPage(i) == self.reaction_form:
+                reaction_index = i
+                break
+
+        if self.reaction_form.selected_idx != evt.reaction_indices:
+            self.reaction_form.UpdateSelection(evt.reaction_indices)
+        if should_show_reactions:
+            if reaction_index == -1:
+                self.AddPage(self.reaction_form, 'Reactions')
+        elif reaction_index != -1:
+            self.RemovePage(reaction_index)
+            self.reaction_form.Hide()
+
+        comp_index = -1
+        for i in range(self.GetPageCount()):
+            if self.GetPage(i) == self.comp_form:
+                comp_index = i
+                break
+        if need_update_comps or need_update_nodes:
+            self.comp_form.UpdateSelection(evt.compartment_indices,
+                                           nodes_selected=should_show_nodes)
+        if should_show_comps:
+            if comp_index == -1:
+                self.AddPage(self.comp_form, 'Compartments')
+        elif comp_index != -1:
+            self.RemovePage(comp_index)
+            self.comp_form.Hide()
+
+        # set the active tab to the same as before
+        if cur_page is not None and self.GetCurrentPage() is not None:
+            if cur_page is self.GetCurrentPage():
+                self.AdvanceSelection()
+
+        # need to reset focus to canvas, since for some reason FlatNotebook sets focus to the first
+        # field in a notebook page after it is added.
+        self.GetSizer().Layout()
+
+        if focused:
+            # restore focus, since otherwise for some reason the newly added page gets the focus
+            focused.SetFocus()
+
+        # need to manually show this for some reason
+        if not should_show_nodes and not should_show_reactions and not should_show_comps:
+            self.null_message.Show()
+
+    def OnNodesDidMove(self, evt):
+        self.node_form.NodesMovedOrResized(evt)
+
+    def OnDidResizeNodes(self, evt):
+        self.node_form.NodesMovedOrResized(evt)
+
+    def OnCompartmentsDidMove(self, evt):
+        self.comp_form.CompsMovedOrResized(evt)
+
+    def OnDidResizeCompartments(self, evt):
+        self.comp_form.CompsMovedOrResized(evt)
+
+
+class ToolbarItem(wx.Panel):
+    def __init__(self, parent, label: str, bitmap: wx.Bitmap, size):
+        super().__init__(parent, size=size)
+        self.sizer = wx.BoxSizer(wx.VERTICAL)
+        button = wx.BitmapButton(self, bitmap=bitmap, size=(20, 20))
+        # button = GenBitmapButton(self, wx.ID_ANY, bitmap=bitmap,
+        #           style=wx.NO_BORDER | wx.BU_EXACTFIT, size=(20, 20))
+        # button.SetWindowStyleFlag(wx.SIMPLE_BORDER)
+        label_text = wx.StaticText(self, label=label, style=wx.ST_ELLIPSIZE_END |
+                                   wx.ALIGN_CENTER_HORIZONTAL, size=(size[0], 20))
+        label_text.SetForegroundColour (get_theme ('btn_fg'))
+        fontinfo = wx.FontInfo(8)
+        label_text.SetFont(wx.Font(fontinfo))
+        label_text.SetForegroundColour(get_theme('toolbar_fg'))
+
+        sizerflags = wx.SizerFlags().Align(wx.ALIGN_CENTER_HORIZONTAL)
+        self.sizer.Add(button, sizerflags.Border(wx.TOP, 5))
+        self.sizer.Add(label_text, sizerflags)
+        self.SetSizer(self.sizer)
+
+
+class Toolbar(wx.Panel):
+    SIZER_FLAGS = wx.SizerFlags().Align(wx.ALIGN_CENTER_VERTICAL).Border(wx.LEFT, 10)
+
+    def __init__(self, parent):
+        super().__init__(parent)
+        self.sizer = wx.BoxSizer(wx.HORIZONTAL)
+        self.SetSizer(self.sizer)
+
+    def AppendTool(self, label: str, callback: Callable[[], Any], bitmap=None):
+        if bitmap is None:
+            bitmap = wx.ArtProvider.GetBitmap(wx.ART_MISSING_IMAGE, wx.ART_MENU)
+
+        item = ToolbarItem(self, label, bitmap, (60, self.GetParent().GetSize()[1] - 10))
+
+        self.sizer.Add(item, Toolbar.SIZER_FLAGS)
+        item.Bind(wx.EVT_BUTTON, lambda _: callback())
+        self.sizer.Layout()
+
+    def AppendCenterSpacer(self):
+        """Append a center spacer. Tools added after this will be aligned to the right side.
+
+        """
+        self.sizer.Add((0, 0), proportion=1, flag=wx.EXPAND)
+        self.sizer.Layout()
+
+
+class TabbedToolbar(fnb.FlatNotebook):
+    """Toolbar with multiple tabs, at the top of the app."""
+    manager: PluginManager
+
+    def __init__(self, parent, controller: IController, canvas: Canvas, edit_panel_callback,
+                 manager: PluginManager, **kw):
+        super().__init__(parent, agwStyle=fnb.FNB_NO_X_BUTTON | fnb.FNB_NODRAG | fnb.FNB_NO_TAB_FOCUS | fnb.FNB_RIBBON_TABS, **kw)
+        self.manager = manager
+        file_tb = Toolbar(self)
+        file_tb.SetForegroundColour (wx.RED)
+        file_tb.SetBackgroundColour(get_theme ('toolbar_bg'))
+        file_tb.AppendTool('Undo', controller.undo,
+                           wx.ArtProvider.GetBitmap(wx.ART_UNDO, wx.ART_MENU))
+        file_tb.AppendTool('Redo', controller.redo,
+                           wx.ArtProvider.GetBitmap(wx.ART_REDO, wx.ART_MENU))
+        file_tb.AppendTool('Zoom In', lambda: canvas.ZoomCenter(True),
+                           wx.ArtProvider.GetBitmap(wx.ART_PLUS, wx.ART_MENU))
+        file_tb.AppendTool('Zoom Out', lambda: canvas.ZoomCenter(False),
+                           wx.ArtProvider.GetBitmap(wx.ART_MINUS, wx.ART_MENU))
+        file_tb.AppendCenterSpacer()
+        file_tb.AppendTool('Details', edit_panel_callback,
+                           wx.ArtProvider.GetBitmap(wx.ART_HELP_SIDE_PANEL, wx.ART_MENU))
+        self.AddPage(file_tb, text='Main')
+
+    def AddPluginPages(self):
+        categories = self.manager.get_plugins_by_category()
+        for cat in PluginCategory:
+            if len(categories[cat]) == 0:
+                continue
+
+            tb = Toolbar(self)
+            for name, callback, bitmap in categories[cat]:
+                if bitmap is None:
+                    bitmap = wx.ArtProvider.GetBitmap(wx.ART_MISSING_IMAGE, wx.ART_MENU)
+                tb.AppendTool(name, callback, bitmap)
+            tb.SetForegroundColour (wx.RED)
+            tb.SetBackgroundColour (get_theme ('toolbar_bg'))
+            self.AddPage(tb, text=CATEGORY_NAMES[cat])
+
+    def UpdatePluginPages(self):
+        page_count = self.GetPageCount()
+        for page in range(1,page_count):
+            self.DeletePage(1)
+        self.AddPluginPages()
+
+
+class ModePanel(wx.Panel):
+    """ModePanel at the left of the app."""
+
+    def __init__(self, *args, toggle_callback, canvas: Canvas, **kw):
+        super().__init__(*args, **kw)
+
+        self.btn_group = ButtonGroup(toggle_callback)
+
+        sizer = wx.BoxSizer(wx.VERTICAL)
+
+        self.AppendModeButton('Select', InputMode.SELECT, sizer)
+        self.AppendModeButton('+Nodes', InputMode.ADD_NODES, sizer)
+        self.AppendModeButton('+Compts', InputMode.ADD_COMPARTMENTS, sizer)
+        self.AppendModeButton('Zoom', InputMode.ZOOM, sizer)
+
+        self.AppendSeparator(sizer)
+        self.AppendNormalButton('Reactants', canvas.MarkSelectedAsReactants,
+                                sizer, tooltip='Mark selected nodes as reactants')
+        self.AppendNormalButton('Products', canvas.MarkSelectedAsProducts,
+                                sizer, tooltip='Mark selected nodes as products')
+        self.AppendNormalButton('Create Rxn', canvas.CreateReactionFromMarked,
+                                sizer, tooltip='Create reaction from marked reactants and products')
+
+        self.SetSizer(sizer)
+
+    def AppendModeButton(self, label: str, mode: InputMode, sizer: wx.Sizer):
+        if get_theme ('btn_border'):
+            btn = wx.ToggleButton(self, label=label)
+        else:
+            btn = wx.ToggleButton(self, label=label, style=wx.BORDER_NONE)
+
+        def enter_func(evt):
+            btn.SetBackgroundColour(get_theme('btn_hover_bg'))
+            btn.SetForegroundColour(get_theme('btn_hover_fg'))
+
+        def exit_func(evt):
+            btn.SetBackgroundColour(get_theme('btn_bg'))
+            btn.SetForegroundColour(get_theme('btn_fg'))
+
+        btn.Bind(wx.EVT_ENTER_WINDOW, enter_func)
+        btn.Bind(wx.EVT_LEAVE_WINDOW, exit_func)
+
+        btn.SetBackgroundColour(get_theme('btn_bg'))
+        #font = wx.Font(11, wx.FONTFAMILY_MODERN, 0, 90, underline = False,  faceName ="") # <- if we want to change font style
+        btn.SetForegroundColour(get_theme('btn_fg'))
+        #btn.SetFont (font)
+
+        sizer.Add(btn, wx.SizerFlags().Align(wx.ALIGN_CENTER).Border(wx.TOP, 10))
+        self.btn_group.AddButton(btn, mode)
+
+    def AppendNormalButton(self, label: str, callback, sizer: wx.Sizer, tooltip: str = None):
+        if get_theme ('btn_border'):
+           btn = wx.Button(self, label=label)
+        else:
+           btn = wx.Button(self, label=label, style=wx.BORDER_NONE)
+
+        btn.SetBackgroundColour(get_theme ('btn_bg'))
+        btn.SetForegroundColour(get_theme ('btn_fg'))
+        if tooltip is not None:
+            btn.SetToolTip(tooltip)
+        btn.Bind(wx.EVT_BUTTON, lambda _: callback())
+        sizer.Add(btn, wx.SizerFlags().Align(wx.ALIGN_CENTER).Border(wx.TOP, 10))
+
+    def AppendSeparator(self, sizer: wx.Sizer):
+        sizer.Add((0, 10))
+
+
+class BottomBar(wx.Panel):
+    def __init__(self, parent):
+        super().__init__(parent)
+        self.SetForegroundColour(get_theme('toolbar_fg'))
+        self.SetBackgroundColour(get_theme('toolbar_bg'))
+        self.sizer = wx.BoxSizer(wx.HORIZONTAL)
+        self.SetSizer(self.sizer)
+
+    def CreateSlider(self):
+        self.sizer.Add((0, 0), proportion=1, flag=wx.EXPAND)
+        zoom_slider = wx.Slider(self, style=wx.SL_BOTTOM | wx.SL_AUTOTICKS, size=(225, 25))
+        self.sizer.Add(zoom_slider, wx.SizerFlags().Align(wx.ALIGN_CENTER_VERTICAL))
+        self.sizer.Layout()
+        return zoom_slider
+
+
+class MainPanel(wx.Panel):
+    """The main panel, which is the only child of the root Frame."""
+    # controller: IController
+    # canvas: Canvas
+    # mode_panel: ModePanel
+    # toolbar: TabbedToolbar
+    # edit_panel: EditPanel
+    # last_save_path: Optional[str]
+
+    def __init__(self, parent, controller: IController, manager: PluginManager):
+        # ensure the parent's __init__ is called
+        super().__init__(parent, style=wx.CLIP_CHILDREN)
+        self.SetBackgroundColour(get_theme('overall_bg'))
+        self.controller = controller
+
+        self.bottom_bar = BottomBar(self)
+        zoom_slider = self.bottom_bar.CreateSlider()
+
+        self.canvas = Canvas(self.controller, zoom_slider, self,
+                             size=(get_theme('canvas_width'),
+                                   get_theme('canvas_height')),
+                             realsize=(4 * get_theme('canvas_width'),
+                                       4 * get_theme('canvas_height')),)
+        self.canvas.SetScrollRate(10, 10)
+
+        # The bg of the available canvas will be drawn by canvas in OnPaint()
+        self.canvas.SetBackgroundColour(get_theme('canvas_outside_bg'))
+
+        def set_input_mode(ident): cstate.input_mode = ident
+
+        # create a panel in the frame
+        self.mode_panel = ModePanel(self,
+                                    size=(get_theme('mode_panel_width'),
+                                          get_theme('canvas_height')),
+                                    toggle_callback=set_input_mode,
+                                    canvas=self.canvas,
+                                    )
+
+        self.mode_panel.SetForegroundColour(get_theme('toolbar_fg'))
+        self.mode_panel.SetBackgroundColour(get_theme('toolbar_bg'))
+
+        # Note: setting the width to 0 doesn't matter since GridBagSizer is in control of the
+        # width.
+        self.toolbar = TabbedToolbar(self, controller, self.canvas,
+                                     self.ToggleEditPanel, manager,
+                                     size=(0, get_theme('toolbar_height')))
+
+        # listview = self.toolbar.GetListView()
+        # listview.SetFont(wx.Font(wx.FontInfo(10.5)))
+        # listview.SetForegroundColour(get_theme('toolbar_fg'))
+        # listview.SetBackgroundColour(get_theme('toolbar_bg'))
+        # listview.SetSize(100, 200)
+        self.toolbar.SetForegroundColour(get_theme('toolbar_fg'))
+        self.toolbar.SetBackgroundColour(get_theme('toolbar_bg'))
+        self.toolbar.SetTabAreaColour(get_theme('toolbar_bg'))
+        self.toolbar.SetNonActiveTabTextColour(get_theme('toolbar_fg'))
+        self.toolbar.SetActiveTabTextColour(get_theme('active_tab_fg'))
+        # self.toolbar.SetActiveTabColour(get_theme('active_tab_bg'))
+
+        self.edit_panel = EditPanel(self, self.canvas, self.controller,
+                                    size=(get_theme('edit_panel_width'),
+                                          get_theme('canvas_height')))
+
+        # and create a sizer to manage the layout of child widgets
+        sizer = wx.GridBagSizer(vgap=get_theme('vgap'), hgap=get_theme('hgap'))
+
+        sizer.Add(self.toolbar, wx.GBPosition(0, 0), wx.GBSpan(1, 3), flag=wx.EXPAND)
+        sizer.Add(self.mode_panel, wx.GBPosition(1, 0), flag=wx.EXPAND)
+        sizer.Add(self.canvas, wx.GBPosition(1, 1),  flag=wx.EXPAND)
+        sizer.Add(self.edit_panel, wx.GBPosition(1, 2), wx.GBSpan(2, 1), flag=wx.EXPAND)
+        sizer.Add(self.bottom_bar, wx.GBPosition(2, 0), wx.GBSpan(1, 2), flag=wx.EXPAND)
+
+        # allow the canvas to grow
+        sizer.AddGrowableCol(1, 1)
+        sizer.AddGrowableRow(1, 1)
+
+        # Set the sizer and *prevent the user from resizing it to a smaller size
+        self.SetSizerAndFit(sizer)
+
+        self.last_save_path = None
+
+    def ToggleEditPanel(self):
+        sizer = self.GetSizer()
+        if self.edit_panel.IsShown():
+            sizer.Detach(self.edit_panel)
+            sizer.SetItemSpan(self.canvas, wx.GBSpan(1, 2))
+            self.edit_panel.Hide()
+        else:
+            sizer.SetItemSpan(self.canvas, wx.GBSpan(1, 1))
+            sizer.Add(self.edit_panel, wx.GBPosition(1, 2), flag=wx.EXPAND)
+            self.edit_panel.Show()
+
+        self.Layout()
+
+
+class NetworkPrintout(wx.Printout):
+    def __init__(self, img: wx.Image):
+        super().__init__()
+        self.image = img
+
+    def OnPrintPage(self, pageNum: int):
+        if pageNum > 1:
+            return False
+
+        self.FitThisSizeToPage(self.image.GetSize())
+        dc = self.GetDC()
+        assert dc.CanDrawBitmap()
+        dc.DrawBitmap(wx.Bitmap(self.image), wx.Point(0, 0))
+
+        return True
+
+
+class MainFrame(wx.Frame):
+    """The main frame."""
+    # save_item: wx.MenuItem
+
+    def __init__(self, controller: IController, **kw):
+        super().__init__(None, style=wx.DEFAULT_FRAME_STYLE |
+                         wx.WS_EX_PROCESS_UI_UPDATES, **kw)
+        self.last_save_path = None
+        manager = PluginManager(self, controller)
+        load_theme_settings()
+        self.appSettings = AppSettings()
+        self.appSettings.load_appSettings()
+
+        self.manager = manager
+        status_fields = get_setting('status_fields')
+        assert status_fields is not None
+        self.CreateStatusBar(len(get_setting('status_fields')))
+        self.SetStatusWidths([width for _, width in status_fields])
+        self.main_panel = MainPanel(self, controller, manager)
+        self.manager.bind_error_callback(lambda msg: self.main_panel.canvas.ShowWarningDialog(msg, caption='Plugin Error'))
+        sizer = wx.BoxSizer(wx.HORIZONTAL)
+        sizer.Add(self.main_panel, 1, wx.EXPAND)
+        self.Bind(wx.EVT_SHOW, self.OnShow)
+
+        canvas = self.main_panel.canvas
+        self.controller = controller
+        self.canvas = canvas
+
+        def add_item(menu: wx.Menu, menu_name, callback):
+            id_ = menu.Append(-1, menu_name).Id
+            menu.Bind(wx.EVT_MENU, lambda _: callback(), id=id_)
+
+        entries = list()
+        menu_bar = wx.MenuBar()
+
+        self.menu_events = list()
+        file_menu = wx.Menu()
+
+        self.AddMenuItem(file_menu, '&New', 'Start a new network',
+                         lambda _: self.NewNetwork(),  entries, key=(wx.ACCEL_CTRL, ord('N')))
+        file_menu.AppendSeparator()
+        self.AddMenuItem(file_menu, '&Load...', 'Load network from JSON file',
+                         lambda _: self.LoadFromJson(), entries, key=(wx.ACCEL_CTRL, ord('O')))
+        # TODO Load Recent...
+        file_menu.AppendSeparator()
+        self.save_item = self.AddMenuItem(file_menu, '&Save', 'Save current network as a JSON file',
+                                          lambda _: self.SaveJson(), entries, key=(wx.ACCEL_CTRL, ord('S')))
+        self.save_item.Enable(False)
+        self.AddMenuItem(file_menu, '&Save As...', 'Save current network as a JSON file',
+                         lambda _: self.SaveAsJson(), entries, key=(wx.ACCEL_CTRL | wx.ACCEL_SHIFT, ord('N')))
+        file_menu.AppendSeparator()
+        self.AddMenuItem(file_menu, '&Edit Settings', 'Edit settings',
+                         lambda _: self.EditSettings(),  entries)
+        self.AddMenuItem(file_menu, '&Reload Settings', 'Reload settings',
+                         lambda _: self.ReloadSettings(),  entries)
+        file_menu.AppendSeparator()
+        align_menu = wx.Menu()
+        add_item(align_menu, 'Export .png...',
+            lambda: self.ExportAs(wx.BITMAP_TYPE_PNG, 'PNG', 'PNG files (.png)|*.png'))
+        add_item(align_menu, 'Export .jpg...',
+            lambda: self.ExportAs(wx.BITMAP_TYPE_JPEG, 'JPEG', 'JPEG files (.jpg)|*.jpg'))
+        add_item(align_menu, 'Export .bmp...',
+            lambda: self.ExportAs(wx.BITMAP_TYPE_BMP, 'BMP', 'BMP files (.bmp)|*.bmp'))
+        file_menu.AppendSubMenu(align_menu, '&Export As...')
+        file_menu.AppendSeparator()
+        self.AddMenuItem(file_menu, '&Print...', 'Print Network',
+                         lambda _: self.PrintNetwork(),  entries, key=(wx.ACCEL_CTRL, ord('P')))
+        file_menu.AppendSeparator()
+        self.AddMenuItem(file_menu, 'E&xit', 'Exit application',
+                         lambda _: self.Close(), entries,  id_=wx.ID_EXIT)
+
+        edit_menu = wx.Menu()
+        self.AddMenuItem(edit_menu, '&Undo', 'Undo action', lambda _: controller.undo(),
+                         entries, key=(wx.ACCEL_CTRL, ord('Z')))
+        self.AddMenuItem(edit_menu, '&Redo', 'Redo action', lambda _: controller.redo(),
+                         entries, key=(wx.ACCEL_CTRL, ord('Y')))
+        edit_menu.AppendSeparator()
+        self.AddMenuItem(edit_menu, '&Copy', 'Copy selected nodes', lambda _: canvas.CopySelected(),
+                         entries, key=(wx.ACCEL_CTRL, ord('C')))
+        self.AddMenuItem(edit_menu, '&Paste', 'Paste selected nodes',
+                         lambda _: canvas.Paste(), entries, key=(wx.ACCEL_CTRL, ord('V')))
+        self.AddMenuItem(edit_menu, '&Cut', 'Cut selected nodes',
+                         lambda _: canvas.CutSelected(), entries, key=(wx.ACCEL_CTRL, ord('X')))
+        edit_menu.AppendSeparator()
+        self.AddMenuItem(edit_menu, '&Delete selected', 'Deleted selected',
+                         lambda _: canvas.DeleteSelectedItems(), entries,
+                         key=(wx.ACCEL_NORMAL, wx.WXK_DELETE))
+
+        select_menu = wx.Menu()
+        self.AddMenuItem(select_menu, 'Select &All', 'Select all',
+                         lambda _: canvas.SelectAll(), entries, key=(wx.ACCEL_CTRL, ord('A')))
+        self.AddMenuItem(select_menu, 'Select All &Nodes', 'Select all nodes',
+                         lambda _: canvas.SelectAllNodes(), entries, key=(wx.ACCEL_CTRL | wx.ACCEL_SHIFT, ord('N')))
+        self.AddMenuItem(select_menu, 'Select All &Reactions', 'Select all reactions',
+                         lambda _: canvas.SelectAllReactions(), entries, key=(wx.ACCEL_CTRL | wx.ACCEL_SHIFT, ord('R')))
+        self.AddMenuItem(select_menu, 'Clear Selection', 'Clear the current selection',
+                         lambda _: canvas.ClearCurrentSelection(), entries,
+                         key=(wx.ACCEL_NORMAL, wx.WXK_ESCAPE))
+
+        view_menu = wx.Menu()
+        self.AddMenuItem(view_menu, 'Zoom &In', 'Zoom in canvas', lambda _: canvas.ZoomCenter(True),
+                         entries, key=(wx.ACCEL_CTRL, ord('+')))
+        self.AddMenuItem(view_menu, 'Zoom &Out', 'Zoom out canvas',
+                         lambda _: canvas.ZoomCenter(False), entries, key=(wx.ACCEL_CTRL, ord('-')))
+        self.AddMenuItem(view_menu, '&Reset Zoom', 'Reset canva zoom',
+                         lambda _: canvas.ResetZoom(), entries, key=(wx.ACCEL_CTRL, ord(' ')))
+
+        canvas_menu = wx.Menu()
+        self.AddMenuItem(canvas_menu, '&Fit all node size to text',
+                         'Fit the size of every node to its containing text',
+                         lambda _: canvas.FitNodeSizeToText(), entries,
+                         key=(wx.ACCEL_ALT | wx.ACCEL_SHIFT, ord('F')))
+
+        reaction_menu = wx.Menu()
+        self.AddMenuItem(reaction_menu, 'Mark Selected as &Reactants',
+                         'Mark selected nodes as reactants',
+                         lambda _: canvas.MarkSelectedAsReactants(), entries,
+                         key=(wx.ACCEL_NORMAL, ord('S')))
+        self.AddMenuItem(reaction_menu, 'Mark Selected as &Products',
+                         'Mark selected nodes as products',
+                         lambda _: canvas.MarkSelectedAsProducts(), entries,
+                         key=(wx.ACCEL_NORMAL, ord('F')))
+        self.AddMenuItem(reaction_menu, '&Create Reaction From Selected',
+                         'Create reaction from selected sources and targets',
+                         lambda _: canvas.CreateReactionFromMarked(), entries,
+                         key=(wx.ACCEL_CTRL, ord('R')))
+
+        self.plugins_menu = wx.Menu()
+        self.AddMenuItem(self.plugins_menu, '&Plugins...', 'Manage plugins', self.ManagePlugins, entries,
+                         key=(wx.ACCEL_CTRL | wx.ACCEL_SHIFT, ord('P')))
+        self.AddMenuItem(self.plugins_menu, 'Add Plugins', 'Add A Plugin', self.AddPlugins, entries)
+        # load the plugin items in OnShow
+        self.plugins_menu.AppendSeparator()
+
+        help_menu = wx.Menu()
+        self.AddMenuItem(help_menu, '&About...',
+                         'Show about dialog', self.onAboutDlg, entries)  # self.ShowAbout, entries)
+        self.AddMenuItem(help_menu, '&Default settings...', 'Viewer default settings',
+                         lambda _: self.ShowDefaultSettings(), entries)
+
+        menu_bar.Append(file_menu, '&File')
+        menu_bar.Append(edit_menu, '&Edit')
+        menu_bar.Append(select_menu, '&Select')
+        menu_bar.Append(view_menu, '&View')
+        menu_bar.Append(canvas_menu, '&Canvas')
+        menu_bar.Append(reaction_menu, '&Reaction')
+        menu_bar.Append(self.plugins_menu, '&Plugins')
+        menu_bar.Append(help_menu, '&Help')
+
+        atable = wx.AcceleratorTable(entries)
+
+        self.SetMenuBar(menu_bar)
+        self.atable = atable
+        canvas.SetAcceleratorTable(atable)
+
+        self.OverrideAccelTable(self)
+
+        self.Bind(wx.EVT_CLOSE, self.OnCloseExit)
+
+        # set sizer at the end, after adding the menus.
+        self.SetSizerAndFit(sizer)
+
+        self.SetSize(self.appSettings.size)
+        self.SetPosition(self.appSettings.position)
+        self.Layout()
+
+        # Record the initial position of the window
+        self.controller.set_application_position(self.GetPosition())
+
+    def OnShow(self, evt):
+        if runtime_vars().enable_plugins:
+            self.manager.load_from('coyote-gui-plugins')
+            self.manager.register_menu(self.plugins_menu)
+            self.main_panel.toolbar.AddPluginPages()
+        evt.Skip()
+
+    # Anything we need to do when the app closes can be included here
+    def OnCloseExit(self, evt):
+        self.appSettings.size = self.GetSize()
+        self.appSettings.position = self.Position
+        self.appSettings.save_appSettings()
+        self.Destroy()
+
+    def AddMenuItem(self, menu: wx.Menu, text: str, help_text: str, callback: Callable,
+                    entries: List, key: Tuple[Any, int] = None, id_: int = None) -> wx.MenuItem:
+        if id_ is None:
+            id_ = wx.NewIdRef(count=1)
+
+        shortcut = ''
+        if key is not None:
+            entry = wx.AcceleratorEntry(key[0], key[1], id_)
+            entries.append(entry)
+            shortcut = entry.ToString()
+
+        item = menu.Append(id_, '{}\t{}'.format(text, shortcut), help_text)
+        self.Bind(wx.EVT_MENU, callback, item)
+        self.menu_events.append((callback, item))
+        return item
+
+    def onAboutDlg(self, event):
+        info = wx.adv.AboutDialogInfo()
+        info.Name = "An Extensible Reaction Network Editor"
+        info.Version = "0.0.1 Beta"
+        info.Copyright = "(C) 2020"
+        info.Description = "Create reaction networks"
+        info.SetWebSite("https://github.com/evilnose/PyRKViewer",
+                        "Home Page")  # TODO update home page?
+        info.Developers = ["Gary Geng, Jin Xu, Carmen Pereña Cortés, Herbert Sauro"]  # TODO update authors
+        info.License = "MIT"
+
+        # Show the wx.AboutBox
+        wx.adv.AboutBox(info)
+
+    def ReloadSettings(self):
+        load_theme_settings()
+        err = pop_settings_err()
+        if err is None:
+            # msg = NotificationMessage('Settings reloaded', 'Some changes may not be applied until the application is restarted.')
+            # msg.Show()
+            pass
+        else:
+            if isinstance(err, JSONLibraryException):
+                message = 'Failed when parsing settings.json.\n\n'
+                message += err.message
+            else:
+                message = 'Invalid settings in settings.json.\n\n'
+                message += str(err)
+            message += str(err)
+            self.main_panel.canvas.ShowWarningDialog(message)
+
+    def EditSettings(self):
+        """Open the preferences file for editing."""
+        if not self.CreateConfigDir(GetConfigDir()):
+            return
+
+        if not os.path.exists(GetThemeSettingsPath()):
+            with open(GetThemeSettingsPath(), 'w') as fp:
+                fp.write(INIT_SETTING_TEXT)
+        else:
+            if not os.path.isfile(GetThemeSettingsPath()):
+                self.main_panel.canvas.ShowWarningDialog('Could not open settings file since '
+                                                         'a directory already exists at path '
+                                                         '{}.'.format(GetThemeSettingsPath()))
+                return
+
+        # If we're running windows use notepad
+        if os.name == 'nt':
+            # Doing it this way allows python to regain control even though notepad hasn't been clsoed
+            import subprocess
+            _pid = subprocess.Popen(['notepad.exe', GetThemeSettingsPath()]).pid
+        else:
+            start_file(GetThemeSettingsPath())
+
+    def CreateConfigDir(self, config_dir: str):
+        """Create the configuration directory if it does not already exist."""
+        try:
+            sp = wx.StandardPaths.Get()
+            config_dir = sp.GetUserConfigDir()
+            if not os.path.exists(os.path.join(config_dir, 'rkViewer')):
+                config_dir = os.path.join(config_dir, 'rkViewer')
+                Path(config_dir).mkdir(parents=True, exist_ok=True)
+            else:
+                config_dir = os.path.join(os.path.join(config_dir, 'rkViewer'))
+            return True
+        except FileExistsError:
+            # TODO fix
+            self.main_panel.canvas.ShowWarningDialog('Could not create RKViewer configuration '
+                                                     'directory. A file already exists at path '
+                                                     '{}.'.format(config_dir))
+        return False
+
+    def ShowDefaultSettings(self):
+        if not self.CreateConfigDir(GetConfigDir()):
+            return
+
+        if os.path.exists(os.path.join(GetConfigDir(), 'rkViewer', '.default-settings.json')) and \
+            not os.path.isfile(os.path.join(GetConfigDir(), 'rkViewer', '.default-settings.json')):
+            self.main_panel.canvas.ShowWarningDialog('Could not open default settings file '
+                                                     'since a directory already exists at path '
+                                                     '{}.'.format(os.path.join(GetConfigDir(),
+                                                     'rkViewer', '.default-settings.json')))
+            return
+        # TODO prepopulate file with help text, i.e link to docs about schema
+        json_str = json.dumps(get_default_raw_settings(), indent=4, sort_keys=True)
+        with open(os.path.join(GetConfigDir(), 'rkViewer', '.default-settings.json'), 'w') as fp:
+            fp.write(DEFAULT_SETTING_FMT.format(json_str))
+
+        # If we're running windows use notepad
+        if os.name == 'nt':
+            # Doing it this way allows python to regain control even though notepad hasn't been clsoed
+            import subprocess
+            _pid = subprocess.Popen(['notepad.exe', os.path.join(
+                GetConfigDir(), 'rkViewer', '.default-settings.json')]).pid
+        else:
+            start_file(os.path.join(GetConfigDir(), '.default-settings.json'))
+
+    def NewNetwork(self):
+        self.save_item.Enable()
+        self.controller.new_network()
+
+    def PrintNetwork(self):
+        img = self._GetExportImage()
+        if not img:
+            return
+
+        # Pass two printout objects: for preview, and possible printing.
+        printer = wx.Printer()
+        printout = NetworkPrintout(img)
+        printer.Print(self, printout, True)
+
+    def ExportNetwork(self):
+        self.main_panel.canvas.ShowWarningDialog("Export not yet implemented")
+
+    def _GetExportImage(self) -> Optional[wx.Image]:
+        img = self.main_panel.canvas.DrawActiveRectToImage()
+        if img is None:
+            self.canvas.ShowWarningDialog(
+                'There are no relevant elements (nodes/reactions/compartments) on the canvas! Print aborted.')
+            return None
+        return img
+
+    def ExportAs(self, btype, type_name: str, wildcard: str):
+        """Export as the type given by btype (wx.BitmapType). btype is passed to SaveFile()
+        """
+        img = self._GetExportImage()
+        if img is None:
+            return
+
+        with wx.FileDialog(self, "Save {} file".format(type_name), wildcard=wildcard,
+                           style=wx.FD_SAVE | wx.FD_OVERWRITE_PROMPT) as fileDialog:
+            if fileDialog.ShowModal() == wx.ID_CANCEL:
+                return  # the user changed their mind
+            pathname = fileDialog.GetPath()
+            try:
+                net_index = 0
+                net_json = self.controller.dump_network(net_index)
+                with open(pathname, 'w') as file:
+                    json.dump(net_json, file, sort_keys=True, indent=4)
+
+                # Allow Save action, since we now know where to save to
+                self.last_save_path = pathname
+                self.save_item.Enable()
+            except IOError:
+                wx.LogError("Cannot save current data in file '{}'.".format(pathname))
+            img.SaveFile(pathname, type=btype)
+
+    def SaveJson(self):
+        if self.last_save_path is None:
+            return self.SaveAsJson()
+        try:
+            net_index = 0
+            net_json = self.controller.dump_network(net_index)
+            with open(self.last_save_path, 'w') as file:
+                json.dump(net_json, file, sort_keys=True, indent=4)
+        except IOError:
+            wx.LogError("Cannot save current data in file '{}'.".format(self.last_save_path))
+
+    def SaveAsJson(self):
+        with wx.FileDialog(self, "Save JSON file", wildcard="JSON files (*.json)|*.json",
+                           style=wx.FD_SAVE | wx.FD_OVERWRITE_PROMPT) as fileDialog:
+
+            if fileDialog.ShowModal() == wx.ID_CANCEL:
+                return  # the user changed their mind
+
+            # save the current contents in the file
+            pathname = fileDialog.GetPath()
+            try:
+                net_index = 0
+                net_json = self.controller.dump_network(net_index)
+                with open(pathname, 'w') as file:
+                    json.dump(net_json, file, sort_keys=True, indent=4)
+
+                # Allow Save action, since we now know where to save to
+                self.last_save_path = pathname
+                self.save_item.Enable()
+            except IOError:
+                wx.LogError("Cannot save current data in file '{}'.".format(pathname))
+
+    def LoadFromJson(self):
+        with wx.FileDialog(self, "Load JSON file", wildcard="JSON files (*.json)|*.json",
+                           style=wx.FD_OPEN | wx.FD_FILE_MUST_EXIST) as fileDialog:
+            if fileDialog.ShowModal() == wx.ID_CANCEL:
+                return  # the user changed their mind
+
+            # save the current contents in the file
+            pathname = fileDialog.GetPath()
+            try:
+                with open(pathname, 'r') as file:
+                    net_json = json.load(file)
+                _net_index = self.controller.load_network(net_json)
+            except IOError:
+                wx.LogError("Cannot load network from file '{}'.".format(pathname))
+
+    def ManagePlugins(self, evt):
+        # TODO create special empty page that says "No plugins loaded"
+        with self.manager.create_dialog(self) as dlg:
+            dlg.Centre()
+            if dlg.ShowModal() == wx.ID_OK:
+                pass  # exited normally
+            else:
+                pass  # exited by clicking some button
+
+    def AddPlugins(self, evt):
+        with self.manager.create_install_dialog(self) as dlg:
+            dlg.Centre()
+            if not dlg.ShowModal() == wx.ID_OK:
+                sep_idx = -1
+                for idx, item in enumerate(self.plugins_menu.GetMenuItems()):
+                    if sep_idx < 0 and item.IsSeparator():
+                        sep_idx = idx
+                    if sep_idx >= 0 and idx > sep_idx:
+                        self.plugins_menu.Remove(item)
+                self.manager.plugins = list()
+                self.manager.load_from('plugins')
+  #              self.manager.load_from('coyote-gui-plugins')
+                self.manager.register_menu(self.plugins_menu)
+                self.main_panel.toolbar.UpdatePluginPages()
+
+    def OverrideAccelTable(self, widget):
+        """Set up functions to disable accelerator shortcuts for certain descendants of widgets.
+
+        This is to prevent accelerator shortcuts to be applied in unexpected situations, when
+        something other than the canvas is in foucs. For example, if the user is editing the name
+        of a node, they may use ctrl+Z to undo some text operation. However, since ctrl+Z is bound
+        to the "undo last operation" action on canvas, it will be caught by the canvas instead.
+        This prevents that by attaching a temporary, "null" accelerator table when a TextCtrl
+        widget goes into focus.
+        """
+        if isinstance(widget, wx.TextCtrl):
+            def OnFocus(evt):
+                # for cb, item in self.menu_events:
+                #     self.Unbind(wx.EVT_MENU, handler=cb, source=item)
+
+                # For some reason, we need to do this for both self and menubar to disable the
+                # AcceleratorTable. Don't ever lose this sacred knowledge, for it came at the cost
+                # of 50 minutes.
+                self.SetAcceleratorTable(wx.NullAcceleratorTable)
+                self.GetMenuBar().SetAcceleratorTable(wx.NullAcceleratorTable)
+                evt.Skip()
+
+            def OnUnfocus(evt):
+                # for cb, item in self.menu_events:
+                #     self.Bind(wx.EVT_MENU, handler=cb, source=item)
+                self.SetAcceleratorTable(self.atable)
+                evt.Skip()
+
+            widget.Bind(wx.EVT_SET_FOCUS, OnFocus)
+            widget.Bind(wx.EVT_KILL_FOCUS, OnUnfocus)
+
+        for child in widget.GetChildren():
+            self.OverrideAccelTable(child)
+
+
+class RKView(IView):
+    """Implementation of the view class."""
+    def __init__(self):
+        self.controller = None
+        self.manager = None
+        self.app = None
+
+    def bind_controller(self, controller: IController):
+        self.controller = controller
+
+    def init(self):
+        assert self.controller is not None
+        self.app = wx.App()
+        self.frame = MainFrame(self.controller, title='RK Network Viewer')
+        init_api(self.frame.main_panel.canvas, self.controller)
+        self.canvas_panel = self.frame.main_panel.canvas
+
+    def main_loop(self):
+        assert self.app is not None
+        self.frame.Show()
+        self.app.MainLoop()
+
+    def update_all(self, nodes: List[Node], reactions: List[Reaction],
+                   compartments: List[Compartment]):
+        """Update the list of nodes.
+
+        Note that RKView takes ownership of the list of nodes and may modify it.
+        """
+        self.canvas_panel.Reset(nodes, reactions, compartments)