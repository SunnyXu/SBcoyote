"""Classes for storing and managing data for graph elements."""
from __future__ import annotations
# pylint: disable=maybe-no-member
from dataclasses import dataclass
from enum import Enum, auto
import wx
import copy
import math
from itertools import chain
import numpy as np
from scipy.special import comb
from typing import Any, Callable, ClassVar, Container, List, NamedTuple, Optional, Sequence, Set, Tuple
from collections import namedtuple

from .geometry import Vec2, Rect, get_bounding_rect, padded_rect, pt_in_circle, pt_on_line, rotate_unit, segment_rect_intersection, segments_intersect
from .state import cstate
from ..config import get_setting, get_theme, Color, Font
from ..utils import gchain, pairwise


MAXSEGS = 8  # Number of segments used to construct bezier
HANDLE_RADIUS = 5  # Radius of the contro lhandle
HANDLE_BUFFER = 2
NODE_EDGE_GAP_DISTANCE = 4  # Distance between node and start of bezier line
TIP_DISPLACEMENT = 4


@dataclass
class TTransform:
    translation: Vec2 = Vec2()
    rotation: float = 0
    scale: Vec2 = Vec2(1, 1)


class TPrimitive:
    name: ClassVar[str] = 'generic primitive'


@dataclass
class TCirclePrim(TPrimitive):
    name: ClassVar[str] = 'Circle'
    fill_color: Color = Color(255, 0, 0, 255)
    border_color: Color = Color(0, 255, 0, 255)
<<<<<<< HEAD
    border_width: float = 0.05
=======
    border_width: float = 2.
>>>>>>> 7fba8990


@dataclass
class TRectanglePrim(TPrimitive):
    # TODO change defaults
    name: ClassVar[str] = 'Rectangle'
    fill_color: Color = Color(255, 0, 0, 255)
    border_color: Color = Color(0, 255, 0, 255)
    border_width: float = 0.05
    corner_radius: float = 0.15


class ChoiceItem(NamedTuple):
    value: Any
    text: str


class TextAlignment(Enum):
    LEFT = auto()
    CENTER = auto()
    RIGHT = auto()


FONT_FAMILY_CHOICES = [
    ChoiceItem(wx.FONTFAMILY_SWISS, 'sans-serif'),
    ChoiceItem(wx.FONTFAMILY_ROMAN, 'serif'),
    ChoiceItem(wx.FONTFAMILY_MODERN, 'monospace'),
    # ChoiceItem(wx.FONTFAMILY_DEFAULT, 'default'),
    # ChoiceItem(wx.FONTFAMILY_DECORATIVE, 'decorative'),
    # ChoiceItem(wx.FONTFAMILY_SCRIPT, 'script'),
]

FONT_STYLE_CHOICES = [
    ChoiceItem(wx.FONTSTYLE_NORMAL, 'normal'),
    ChoiceItem(wx.FONTSTYLE_ITALIC, 'italic'),
    # ChoiceItem(wx.FONTSTYLE_SLANT, 'slant'),
]

FONT_WEIGHT_CHOICES = [
    ChoiceItem(wx.FONTWEIGHT_MEDIUM, 'normal'),
    ChoiceItem(wx.FONTWEIGHT_BOLD, 'bold'),
    ChoiceItem(wx.FONTWEIGHT_LIGHT, 'light'),
]

TEXT_ALIGNMENT_CHOICES = [
    ChoiceItem(TextAlignment.LEFT, 'left'),
    ChoiceItem(TextAlignment.CENTER, 'center'),
    ChoiceItem(TextAlignment.RIGHT, 'right'),
]


@dataclass
class TTextPrim(TPrimitive):
    name: ClassVar[str] = 'text'
    bg_color: Color = Color(255, 255, 0, 0)
    font_color: Color = Color(0, 0, 0, 255)
    font_size: int = 11
    font_family: int = wx.FONTFAMILY_SWISS
    font_style: int = wx.FONTSTYLE_NORMAL
    font_weight: int = wx.FONTWEIGHT_MEDIUM
    alignment: TextAlignment = TextAlignment.CENTER


@dataclass
class TPolygonPrim(TPrimitive):
    # TODO change defaults
    fill_color: Color = Color(255, 0, 0, 255)
    border_color: Color = Color(0, 255, 0, 255)
    border_width: float = 0.2
    radius: float = 2

@dataclass
class THexagonPrim(TPolygonPrim):
    # TODO change defaults
    n: int = 6

@dataclass
class TLinePrim(TPolygonPrim):
    # TODO change defaults
    n: int = 2

@dataclass
class TTrianglePrim(TPolygonPrim):
    # TODO change defaults
    n: int = 3

class TCompositeShape:
    def __init__(self, items: List[Tuple[Any, TTransform]],
                 text_item: Tuple[TTextPrim, TTransform], name: str):
        self.items = items
        self.name = name
        self.text_item = text_item

    def __copy__(self):
        return TCompositeShape(copy.deepcopy(self.items), copy.deepcopy(self.text_item), self.name)


class RectData:
    position: Vec2
    size: Vec2


class Node(RectData):
    """Class that represents a Node for rendering purposes.

    Attributes:
        index: The index of the node. If this node has not yet been added to the NOM, this takes on
               the value of -1.
        id: The ID of the node.
        fill_color: The fill color of the node.
        border_color: The border color of the node.
        border_width: The border width of the node.
        position: Position of the size.
        size: Position of the size.
        net_index: The network index of the node.
    """
    id: str
    # fill_color: wx.Colour
    # border_color: wx.Colour
    # border_width: float
    position: Vec2
    size: Vec2
    comp_idx: int
    index: int
    net_index: int
    floatingNode: bool
    lockNode: bool  # Prevent users from moving the node
    shape_index: int
    composite_shape: Optional[TCompositeShape]

    # force keyword-only arguments
    def __init__(self, id: str, net_index: int, *, pos: Vec2, size: Vec2, comp_idx: int = -1,
                 floatingNode: bool = True,
                 lockNode: bool = False,
                 shape_index: int = 0,
                 composite_shape: Optional[TCompositeShape] = None,
                 index: int = -1):
        self.index = index
        self.net_index = net_index
        self.id = id
        self.position = pos
        self.size = size
        # self.fill_color = fill_color
        # self.border_color = border_color
        # self.border_width = border_width
        self.comp_idx = comp_idx
        self.floatingNode = floatingNode
        self.lockNode = lockNode
        self.shape_index = shape_index
        self.composite_shape = composite_shape

    def _get_prim_field(self, field):
        for prim, _ in self.composite_shape.items:
            if hasattr(prim, field):
                return getattr(prim, field)
        return None

    @property
    def fill_color(self):
        return self._get_prim_field('fill_color')

    @property
    def border_color(self):
        return self._get_prim_field('border_color')

    @property
    def border_width(self):
        return self._get_prim_field('border_width')

    @property
    def s_position(self):
        """The scaled position of the node obtained by multiplying the scale."""
        return self.position

    @s_position.setter
    def s_position(self, val: Vec2):
        self.position = val

    @property
    def s_size(self):
        """The scaled size of the node obtained by multiplying the scale."""
        return self.size

    @s_size.setter
    def s_size(self, val: Vec2):
        self.size = val

    @property
    def s_rect(self):
        """Return scaled position/size as Rect.

        Note that the fields of the returned rect is copied, so one cannot modify this node through
        the rect.
        """
        return Rect(copy.copy(self.s_position), copy.copy(self.s_size))

    @property
    def rect(self):
        """The same as s_rect, but the rectangle is unscaled.
        """
        return Rect(self.position, self.size)

    def __repr__(self):
        return 'Node(index={}, id="{}")'.format(self.index, self.id)

    def props_equal(self, other: Node):
        return self.id == other.id and self.position == other.position and \
            self.size == other.size


def compute_centroid(rects: Sequence[Rect]) -> Vec2:
    """Compute the centroid position of a list of reactant and product nodes."""
    total = sum((r.center_point for r in rects), Vec2())
    return total / (len(rects))


BezJ = np.zeros((MAXSEGS + 1, 5))  #: Precomputed Bezier curve data
BezJPrime = np.zeros((MAXSEGS + 1, 5))  #: Precomputed bezier curve data
INITIALIZED = False  #: Flag for asserting that the above data is initialized
CURVE_SLACK = 5  #: Distance allowed on either side of a curve for testing click hit.


def init_bezier():
    """Initialize (precompute) the Bezier data."""
    global INITIALIZED

    if not INITIALIZED:
        for ti in range(MAXSEGS+1):
            t = ti/MAXSEGS
            for i in range(4):  # i = 0, 1, 2, 3
                BezJ[ti, i] = float(comb(3, i)) * math.pow(t, i) * math.pow(1-t, 3-i)
            # At the moment hard-wired for n = 3
            tm = 1 - t
            BezJPrime[ti, 0] = -3*tm*tm
            BezJPrime[ti, 1] = 3*tm*tm - 6*t*tm
            BezJPrime[ti, 2] = 6*t*tm - 3*t*t
            BezJPrime[ti, 3] = 3*t*t

        INITIALIZED = True


class ModifierTipStyle(Enum):
    CIRCLE = 'circle'
    TEE = 'tee'


@dataclass
class Reaction:
    id: str
    net_index: int
    index: int
    center_pos: Optional[Vec2]
    fill_color: wx.Colour
    rate_law: str
    _sources: List[int]
    _targets: List[int]
    _thickness: float
    src_c_handle: HandleData
    dest_c_handle: HandleData
    handles: List[HandleData]
    bezierCurves: bool
    modifiers: Set[int]
    modifier_tip_style: ModifierTipStyle

    def __init__(self, id: str, net_index: int, *, sources: List[int], targets: List[int],
                 handle_positions: List[Vec2], fill_color: wx.Colour,
                 line_thickness: float, rate_law: str, center_pos: Optional[Vec2] = None,
                 bezierCurves: bool = True, modifiers: Set[int] = None,
                 modifier_tip_style: ModifierTipStyle = ModifierTipStyle.CIRCLE, index: int = -1):
        """Constructor for a reaction.

        Args:
            id: Reaction ID.
            sources: List of source (reactant) nodes.
            targets: List of target (product) nodes.
            handle: List of HandleData structs for reactant nodes and product nodes. This is in the
                    same order as sources and targets, i.e. [*sources, *targets].
            src_c_handle: HandleData struct for the source centroid handle.
            dest_c_handle: HandleData struct for the dest centroid handle.
            fill_color: Fill color of the curve.
            rate_law: The rate law string of the reaction; may not be valid.
            index: Reaction index.
            net_index: The network index of the reaction.
        """
        self.id = id
        self.net_index = net_index
        self.index = index
        self.center_pos = center_pos
        self.fill_color = fill_color
        self.rate_law = rate_law
        self._sources = sources
        self._targets = targets
        self._thickness = line_thickness
        self.bezierCurves = bezierCurves
        self.modifier_tip_style = modifier_tip_style
        if modifiers is None:
            modifiers = set()
        self.modifiers = modifiers

        assert len(handle_positions) == len(sources) + len(targets) + 1
        src_handle_pos = handle_positions[0]
        # Initialize to some arbitrary value. This should be controlled by ReactionBezier later.
        dest_handle_pos = Vec2()
        handle_pos = handle_positions[1:]

        self.src_c_handle = HandleData(src_handle_pos)
        self.dest_c_handle = HandleData(dest_handle_pos)

        self.handles = [HandleData(p) for p in handle_pos]

    @property
    def thickness(self) -> float:
        return self._thickness

    @property
    def sources(self) -> List[int]:
        return self._sources

    @property
    def targets(self) -> List[int]:
        return self._targets


def paint_handle(gc: wx.GraphicsContext, base: Vec2, handle: Vec2, hovering: bool):
    """Paint the handle as given by its base and tip positions, highlighting it if hovering."""
    c = get_theme('highlighted_handle_color') if hovering else get_theme('handle_color')
    brush = wx.Brush(c)
    pen = gc.CreatePen(wx.GraphicsPenInfo(c))

    gc.SetPen(pen)

    # Draw handle lines
    gc.StrokeLine(*base, *handle)

    # Draw handle circles
    gc.SetBrush(brush)
    gc.DrawEllipse(handle.x - HANDLE_RADIUS, handle.y - HANDLE_RADIUS,
                   2 * HANDLE_RADIUS, 2 * HANDLE_RADIUS)


class HandleData:
    """Struct for keeping handle data in-sync between the BezierHandle element and the Reaction.

    Attributes:
        tip: The position of the tip of the handle. May be modified by BezierHandle when user drags
             the handle element.
        base: The position of the base of the handle. May be modified by ReactionBezier, etc. as
              a response to movement of nodes, handles, etc. HACK this is only updated in the
              do_paint method of ReactionElement, and since the BezierHandles are drawn after
              the ReactionElements, the position of the base *happens* to be updated each time, but
              if it were drawn before, it would be one step behind.
    """
    tip: Vec2
    base: Optional[Vec2]

    def __init__(self, tip: Vec2, base: Vec2 = None):
        self.tip = tip
        self.base = base


class SpeciesBezier:
    """Class that keeps track of the Bezier curve associated with a reaction species.

    Note:
        When drawing the reaction curve, the builtin AddCurveToPoint is used. However, for the
        purpose of detecting a click on the curve, we still need to compute a rough approximation
        of the Bezier curve (e.g. 5 straight line segments). Hence why we need to compute the Bezier
        curve.

    Attributes:
        node: The associated node.
        node_intersection: The intersection point between the handle and the padded node, i.e. the
                           point after which the handle is not drawn, to create a gap.
        handle: Beizer handle for the side on the species.
        cnetroid_handle: Bezier handle for the centroid, shared among all reactants/products of
                         this reaction.
        is_source: Whether this species is considered a source or a dest node.
        arrow_adjusted_coords: Coordinate array for the arrow vertices.
        bezierCurves: True if we are drawing Bezier curves. Otherwise we are drawing simple
                      straight lines.
    """
    node_idx: int
    node_intersection: Optional[Vec2]
    handle: HandleData
    centroid_handle: HandleData
    is_source: bool
    bezier_points: List[Vec2]
    real_center: Vec2
    thickness: float
    _extended_handle: Vec2
    _collision_dirty: bool  #: Whether the Bezier curve needs to be recomputed.
    _paint_dirty: bool
    bezierCurves: bool

    def __init__(self, node_idx: int, node_rect: Rect, handle: HandleData, real_center: Vec2,
                 centroid_handle: HandleData, is_source: bool, thickness: float, bezierCurves: bool):
        assert INITIALIZED, 'Bezier matrices not initialized! Call init_bezier()'
        self.node_idx = node_idx
        self.node_rect = node_rect
        self.node_intersection = None
        self.handle = handle
        self.centroid_handle = centroid_handle
        self.is_source = is_source
        self.bezier_points = [Vec2() for _ in range(MAXSEGS + 1)]
        self._collision_dirty = True
        self._paint_dirty = True
        self.update_curve(real_center)
        self.arrow_adjusted_coords = list()
        self.thickness = thickness
        self.bezierCurves = bezierCurves

    def update_curve(self, real_center: Vec2):
        """Called after either the node, the centroid, or at least one of their handles changed.
        """
        self.real_center = real_center
        self._collision_dirty = True
        self._paint_dirty = True

    def get_bounding_rect(self) -> Rect:
        self._recompute(True)
        top = min(pt.y for pt in self.bezier_points)
        bottom = max(pt.y for pt in self.bezier_points)
        left = min(pt.x for pt in self.bezier_points)
        right = max(pt.x for pt in self.bezier_points)
        return Rect(Vec2(left, top), Vec2(right - left, bottom - top))

    def _recompute(self, for_collision: bool):
        """Recompute everything that could have changed.

        for_collision is an attempt at optimizing this function. If it is True, then the reaction
        curve segments will be recalculated (the segments are for detecting if the user clicked
        on them).
        """
        if self._collision_dirty or self._paint_dirty:
            # STEP 1, get intersection between handle and node outer padding
            node_center = self.node_rect.position + self.node_rect.size / 2

            # add a padding to node, so that the Bezier curve starts outside the node. The portion
            # of the handle within this is not drawn
            outer_rect = padded_rect(self.node_rect, NODE_EDGE_GAP_DISTANCE)

            self.node_intersection = None
            # extend handle to make sure that an intersection is found between the handle and the
            # node rectangle sides. We're essentially making the handle a ray.
            longer_side = max(outer_rect.size.x, outer_rect.size.y)
            long_dist = (longer_side + NODE_EDGE_GAP_DISTANCE) * 10

            other_point = self.handle.tip if self.bezierCurves else self.real_center
            handle_diff = other_point - node_center
            if handle_diff.norm_sq <= 1e-6:
                # if norm is too small, make it a hardcoded value to avoid zero vectors
                handle_diff = Vec2(0, 1)
            self._extended_handle = node_center + handle_diff.normalized(long_dist)
            handle_segment = (node_center, self._extended_handle)
            # check for intersection on the side
            self.node_intersection = segment_rect_intersection(handle_segment, outer_rect)

            assert self.node_intersection is not None

        if for_collision:
            # STEP 2, recompute Bezier curve
            if self._collision_dirty:
                for i in range(MAXSEGS+1):
                    tmp = Vec2()
                    for j, point in enumerate((self.node_intersection, self.handle.tip,
                                               self.centroid_handle.tip, self.real_center)):
                        tmp += point * float(BezJ[i, j])

                    # and scale back down again
                    self.bezier_points[i] = tmp

                self._collision_dirty = False
        else:
            # STEP 3, recompute arrow tip
            if self._paint_dirty:
                self._paint_dirty = False
                if not self.is_source:
                    self._recompute_arrow_tip(self.node_intersection,
                                              self.node_intersection - self._extended_handle)

    def arrow_tip_changed(self):
        self._paint_dirty = True

    def _recompute_arrow_tip(self, tip, slope):
        """Helper that recomputes the vertex coordinates of the arrow, given the tip pos and slope.
        """
        alpha = -math.atan2(slope.y, slope.x)
        cosine = math.cos(alpha)
        sine = math.sin(alpha)

        # Adjust the tip so that it moves forward slightly
        tip += TIP_DISPLACEMENT * Vec2(cosine, -sine)

        # Rotate the arrow into the correct orientation
        self.arrow_adjusted_coords = list()
        points = cstate.arrow_tip.points
        for i in range(4):
            coord = Vec2(points[i].x * cosine + points[i].y * sine,
                         -points[i].x * sine + points[i].y * cosine)
            self.arrow_adjusted_coords.append(coord)

        # Compute the distance of the tip of the arrow to the end point on the line
        # where the arrow should be placed. Then use this distance to translate the arrow
        offset = tip - self.arrow_adjusted_coords[3]
        # Translate the remaining coordinates of the arrow, note tip = Q
        for i in range(4):
            self.arrow_adjusted_coords[i] += offset

    def is_on_curve(self, pos: Vec2) -> bool:
        """Check if position is on curve; pos is scaled logical position."""
        self._recompute(for_collision=True)
        if self.bezierCurves:
            return any(pt_on_line(p1, p2, pos,
                                  CURVE_SLACK + self.thickness / 2)
                       for p1, p2 in pairwise(self.bezier_points))
        else:
            assert self.node_intersection is not None
            return pt_on_line(self.node_intersection,
                              self.real_center, pos,
                              CURVE_SLACK + self.thickness / 2)

    def do_paint(self, gc: wx.GraphicsContext, fill: wx.Colour, selected: bool):
        self._recompute(for_collision=False)
        rxn_color: wx.Colour
        # Draw bezier curve
        if selected:
            rxn_color = get_theme('selected_reaction_fill')
        else:
            rxn_color = fill

        pen = gc.CreatePen(wx.GraphicsPenInfo(rxn_color).Width(self.thickness))

        gc.SetPen(pen)
        # gc.StrokeLines([wx.Point2D(*(p * cstate.scale)) for p in self.bezier_points])
        path = gc.CreatePath()
        points = [p for p in (self.node_intersection,
                              self.handle.tip,
                              self.centroid_handle.tip,
                              self.real_center)]
        path.MoveToPoint(*points[0])
        if self.bezierCurves:
            path.AddCurveToPoint(*points[1], *points[2], *points[3])
        else:
            path.AddLineToPoint(*points[3])
        gc.StrokePath(path)

        if selected:
            assert self.node_intersection is not None
            self.handle.base = self.node_intersection

        # Draw arrow tip
        if not self.is_source:
            color = get_theme('handle_color') if selected else fill
            self.paint_arrow_tip(gc, color)

    def paint_arrow_tip(self, gc: wx.GraphicsContext, fill: wx.Colour):
        assert len(self.arrow_adjusted_coords) == 4, \
            "Arrow adjusted coords is not of length 4: {}".format(self.arrow_adjusted_coords)
        gc.SetPen(gc.CreatePen(wx.GraphicsPenInfo(fill)))
        gc.SetBrush(wx.Brush(fill))
        gc.DrawLines([wx.Point2D(*(coord))
                      for coord in self.arrow_adjusted_coords])


class ReactionBezier:
    """Class that keeps track of all Bezier curve data for a reaction.

    Attributes:
        TODO move this documentation to utils
        CENTER_RATIO: The ratio of source centroid handle length to the distance between the zeroth
                      node and the centroid (center handle is aligned with the zeroth node)
        DUPLICATE_RATIO: Valid for a Bezier whose node is both a product and a reactant. The ratio
                         of length of the product Bezier handle to the distance between the node
                         and the centroid.
        DUPLICATE_ROT: Rotation (radians) applied to the product Bezier handle, for nodes that are
                       both reactant and product. The handle is rotated so as to not align perfectly
                       with the source Bezier handle (otherwise the reactant and product curves
                       would completely overlap).
        src_beziers: List of SpeciesBezier instances for reactants.
        dest_beziers: List of SpeciesBezier instances for products.
        TODO move this to Reaction
        src_c_handle: Centroid bezier handle that controls the reactant curves.
        dest_c_handle: Centroid bezier handle that controls the product curves.
        handles: List of all the BezierHandle instances, stored for convenience.
    """
    src_beziers: List[SpeciesBezier]
    dest_beziers: List[SpeciesBezier]
    _bounding_rect: Rect

    def __init__(self, reaction: Reaction, reactants: List[Node], products: List[Node]):
        """Constructor.

        Args:
            reactants: List of reactant nodes.
            products: List of product nodes.
            handle_positions: The list of positions of the handles. 0th element is the position of
                              the reactant-side centroid handle, followed by the reactant handle
                              positions given in the same order as the reactants list, and
                              similarly followed by the product handle positins. Leave as None to
                              automatically initialize the handle positions (e.g. when a new
                              reaction is created).
        """
        assert len(reactants) == len(reaction.sources)
        assert len(products) == len(reaction.targets)
        self.reaction = reaction
        self.centroid = compute_centroid([n.rect for n in chain(reactants, products)])
        self.src_beziers = list()
        self.dest_beziers = list()

        reaction.dest_c_handle.tip = self.real_center * 2 - reaction.src_c_handle.tip
        reaction.src_c_handle.base = self.real_center
        reaction.dest_c_handle.base = self.real_center
        # create handles for species
        for index, (gi, node) in enumerate(gchain(reactants, products)):
            in_products = bool(gi)

            node_handle = reaction.handles[index]
            centroid_handle = self.reaction.dest_c_handle if in_products else self.reaction.src_c_handle
            sb = SpeciesBezier(node.index, node.rect, node_handle, self.real_center, centroid_handle,
                               not in_products, self.reaction.thickness, self.reaction.bezierCurves)
            to_append = self.dest_beziers if in_products else self.src_beziers
            to_append.append(sb)

    @property
    def real_center(self) -> Vec2:
        return self.reaction.center_pos if self.reaction.center_pos else self.centroid

    def make_handle_moved_func(self, sb: SpeciesBezier):
        """Manufacture a callback function (on_moved) for the given SpeciesBezier."""
        return lambda _: sb.update_curve(self.real_center)

    def is_mouse_on(self, pos: Vec2) -> bool:
        """Return whether mouse is on the Bezier curve (not including the handles).

        pos is the logical position of the mouse (and not multiplied by any scale).
        """
        return any(bz.is_on_curve(pos) for bz in chain(self.src_beziers, self.dest_beziers))

    def src_handle_moved(self):
        """Special callback for when the source centroid handle is moved."""
        self.reaction.dest_c_handle.tip = 2 * self.real_center - self.reaction.src_c_handle.tip
        for bz in chain(self.src_beziers, self.dest_beziers):
            bz.update_curve(self.real_center)

    def dest_handle_moved(self):
        """Special callback for when the dest centroid handle is moved."""
        self.reaction.src_c_handle.tip = 2 * self.real_center - self.reaction.dest_c_handle.tip
        for bz in chain(self.src_beziers, self.dest_beziers):
            bz.update_curve(self.real_center)

    def center_moved(self, offset: Vec2):
        self.reaction.src_c_handle.base = self.real_center
        self.reaction.dest_c_handle.base = self.real_center
        self.reaction.src_c_handle.tip += offset
        self.src_handle_moved()

    def nodes_moved(self, rects: List[Rect]):
        # TODO set center pos, but not controller. Need to update controller later.
        self.centroid = compute_centroid(rects)
        self.reaction.src_c_handle.base = self.real_center
        self.reaction.dest_c_handle.base = self.real_center
        for i, sb in enumerate(chain(self.src_beziers, self.dest_beziers)):
            sb.node_rect = rects[i]
        self.src_handle_moved()

    def do_paint(self, gc: wx.GraphicsContext, fill: wx.Colour, selected: bool):
        for bz in chain(self.src_beziers, self.dest_beziers):
            bz.do_paint(gc, fill, selected)

    def get_bounding_rect(self):
        return get_bounding_rect(
            list(sb.get_bounding_rect() for sb in chain(self.src_beziers, self.dest_beziers)))


@dataclass
class Compartment(RectData):
    id: str
    net_index: int
    nodes: List[int]
    volume: float  #: Size (i.e. length/area/volume/...) of the container
    position: Vec2
    size: Vec2  #: Size for drawing on the GUI
    fill: wx.Colour
    border: wx.Colour
    border_width: float
    index: int = -1
    #dimensions: int

    @property
    def rect(self):
        """The same as s_rect, but the rectangle is unscaled.
        """
        return Rect(self.position, self.size)
<|MERGE_RESOLUTION|>--- conflicted
+++ resolved
@@ -1,741 +1,761 @@
-"""Classes for storing and managing data for graph elements."""
-from __future__ import annotations
-# pylint: disable=maybe-no-member
-from dataclasses import dataclass
-from enum import Enum, auto
-import wx
-import copy
-import math
-from itertools import chain
-import numpy as np
-from scipy.special import comb
-from typing import Any, Callable, ClassVar, Container, List, NamedTuple, Optional, Sequence, Set, Tuple
-from collections import namedtuple
-
-from .geometry import Vec2, Rect, get_bounding_rect, padded_rect, pt_in_circle, pt_on_line, rotate_unit, segment_rect_intersection, segments_intersect
-from .state import cstate
-from ..config import get_setting, get_theme, Color, Font
-from ..utils import gchain, pairwise
-
-
-MAXSEGS = 8  # Number of segments used to construct bezier
-HANDLE_RADIUS = 5  # Radius of the contro lhandle
-HANDLE_BUFFER = 2
-NODE_EDGE_GAP_DISTANCE = 4  # Distance between node and start of bezier line
-TIP_DISPLACEMENT = 4
-
-
-@dataclass
-class TTransform:
-    translation: Vec2 = Vec2()
-    rotation: float = 0
-    scale: Vec2 = Vec2(1, 1)
-
-
-class TPrimitive:
-    name: ClassVar[str] = 'generic primitive'
-
-
-@dataclass
-class TCirclePrim(TPrimitive):
-    name: ClassVar[str] = 'Circle'
-    fill_color: Color = Color(255, 0, 0, 255)
-    border_color: Color = Color(0, 255, 0, 255)
-<<<<<<< HEAD
-    border_width: float = 0.05
-=======
-    border_width: float = 2.
->>>>>>> 7fba8990
-
-
-@dataclass
-class TRectanglePrim(TPrimitive):
-    # TODO change defaults
-    name: ClassVar[str] = 'Rectangle'
-    fill_color: Color = Color(255, 0, 0, 255)
-    border_color: Color = Color(0, 255, 0, 255)
-    border_width: float = 0.05
-    corner_radius: float = 0.15
-
-
-class ChoiceItem(NamedTuple):
-    value: Any
-    text: str
-
-
-class TextAlignment(Enum):
-    LEFT = auto()
-    CENTER = auto()
-    RIGHT = auto()
-
-
-FONT_FAMILY_CHOICES = [
-    ChoiceItem(wx.FONTFAMILY_SWISS, 'sans-serif'),
-    ChoiceItem(wx.FONTFAMILY_ROMAN, 'serif'),
-    ChoiceItem(wx.FONTFAMILY_MODERN, 'monospace'),
-    # ChoiceItem(wx.FONTFAMILY_DEFAULT, 'default'),
-    # ChoiceItem(wx.FONTFAMILY_DECORATIVE, 'decorative'),
-    # ChoiceItem(wx.FONTFAMILY_SCRIPT, 'script'),
-]
-
-FONT_STYLE_CHOICES = [
-    ChoiceItem(wx.FONTSTYLE_NORMAL, 'normal'),
-    ChoiceItem(wx.FONTSTYLE_ITALIC, 'italic'),
-    # ChoiceItem(wx.FONTSTYLE_SLANT, 'slant'),
-]
-
-FONT_WEIGHT_CHOICES = [
-    ChoiceItem(wx.FONTWEIGHT_MEDIUM, 'normal'),
-    ChoiceItem(wx.FONTWEIGHT_BOLD, 'bold'),
-    ChoiceItem(wx.FONTWEIGHT_LIGHT, 'light'),
-]
-
-TEXT_ALIGNMENT_CHOICES = [
-    ChoiceItem(TextAlignment.LEFT, 'left'),
-    ChoiceItem(TextAlignment.CENTER, 'center'),
-    ChoiceItem(TextAlignment.RIGHT, 'right'),
-]
-
-
-@dataclass
-class TTextPrim(TPrimitive):
-    name: ClassVar[str] = 'text'
-    bg_color: Color = Color(255, 255, 0, 0)
-    font_color: Color = Color(0, 0, 0, 255)
-    font_size: int = 11
-    font_family: int = wx.FONTFAMILY_SWISS
-    font_style: int = wx.FONTSTYLE_NORMAL
-    font_weight: int = wx.FONTWEIGHT_MEDIUM
-    alignment: TextAlignment = TextAlignment.CENTER
-
-
-@dataclass
-class TPolygonPrim(TPrimitive):
-    # TODO change defaults
-    fill_color: Color = Color(255, 0, 0, 255)
-    border_color: Color = Color(0, 255, 0, 255)
-    border_width: float = 0.2
-    radius: float = 2
-
-@dataclass
-class THexagonPrim(TPolygonPrim):
-    # TODO change defaults
-    n: int = 6
-
-@dataclass
-class TLinePrim(TPolygonPrim):
-    # TODO change defaults
-    n: int = 2
-
-@dataclass
-class TTrianglePrim(TPolygonPrim):
-    # TODO change defaults
-    n: int = 3
-
-class TCompositeShape:
-    def __init__(self, items: List[Tuple[Any, TTransform]],
-                 text_item: Tuple[TTextPrim, TTransform], name: str):
-        self.items = items
-        self.name = name
-        self.text_item = text_item
-
-    def __copy__(self):
-        return TCompositeShape(copy.deepcopy(self.items), copy.deepcopy(self.text_item), self.name)
-
-
-class RectData:
-    position: Vec2
-    size: Vec2
-
-
-class Node(RectData):
-    """Class that represents a Node for rendering purposes.
-
-    Attributes:
-        index: The index of the node. If this node has not yet been added to the NOM, this takes on
-               the value of -1.
-        id: The ID of the node.
-        fill_color: The fill color of the node.
-        border_color: The border color of the node.
-        border_width: The border width of the node.
-        position: Position of the size.
-        size: Position of the size.
-        net_index: The network index of the node.
-    """
-    id: str
-    # fill_color: wx.Colour
-    # border_color: wx.Colour
-    # border_width: float
-    position: Vec2
-    size: Vec2
-    comp_idx: int
-    index: int
-    net_index: int
-    floatingNode: bool
-    lockNode: bool  # Prevent users from moving the node
-    shape_index: int
-    composite_shape: Optional[TCompositeShape]
-
-    # force keyword-only arguments
-    def __init__(self, id: str, net_index: int, *, pos: Vec2, size: Vec2, comp_idx: int = -1,
-                 floatingNode: bool = True,
-                 lockNode: bool = False,
-                 shape_index: int = 0,
-                 composite_shape: Optional[TCompositeShape] = None,
-                 index: int = -1):
-        self.index = index
-        self.net_index = net_index
-        self.id = id
-        self.position = pos
-        self.size = size
-        # self.fill_color = fill_color
-        # self.border_color = border_color
-        # self.border_width = border_width
-        self.comp_idx = comp_idx
-        self.floatingNode = floatingNode
-        self.lockNode = lockNode
-        self.shape_index = shape_index
-        self.composite_shape = composite_shape
-
-    def _get_prim_field(self, field):
-        for prim, _ in self.composite_shape.items:
-            if hasattr(prim, field):
-                return getattr(prim, field)
-        return None
-
-    @property
-    def fill_color(self):
-        return self._get_prim_field('fill_color')
-
-    @property
-    def border_color(self):
-        return self._get_prim_field('border_color')
-
-    @property
-    def border_width(self):
-        return self._get_prim_field('border_width')
-
-    @property
-    def s_position(self):
-        """The scaled position of the node obtained by multiplying the scale."""
-        return self.position
-
-    @s_position.setter
-    def s_position(self, val: Vec2):
-        self.position = val
-
-    @property
-    def s_size(self):
-        """The scaled size of the node obtained by multiplying the scale."""
-        return self.size
-
-    @s_size.setter
-    def s_size(self, val: Vec2):
-        self.size = val
-
-    @property
-    def s_rect(self):
-        """Return scaled position/size as Rect.
-
-        Note that the fields of the returned rect is copied, so one cannot modify this node through
-        the rect.
-        """
-        return Rect(copy.copy(self.s_position), copy.copy(self.s_size))
-
-    @property
-    def rect(self):
-        """The same as s_rect, but the rectangle is unscaled.
-        """
-        return Rect(self.position, self.size)
-
-    def __repr__(self):
-        return 'Node(index={}, id="{}")'.format(self.index, self.id)
-
-    def props_equal(self, other: Node):
-        return self.id == other.id and self.position == other.position and \
-            self.size == other.size
-
-
-def compute_centroid(rects: Sequence[Rect]) -> Vec2:
-    """Compute the centroid position of a list of reactant and product nodes."""
-    total = sum((r.center_point for r in rects), Vec2())
-    return total / (len(rects))
-
-
-BezJ = np.zeros((MAXSEGS + 1, 5))  #: Precomputed Bezier curve data
-BezJPrime = np.zeros((MAXSEGS + 1, 5))  #: Precomputed bezier curve data
-INITIALIZED = False  #: Flag for asserting that the above data is initialized
-CURVE_SLACK = 5  #: Distance allowed on either side of a curve for testing click hit.
-
-
-def init_bezier():
-    """Initialize (precompute) the Bezier data."""
-    global INITIALIZED
-
-    if not INITIALIZED:
-        for ti in range(MAXSEGS+1):
-            t = ti/MAXSEGS
-            for i in range(4):  # i = 0, 1, 2, 3
-                BezJ[ti, i] = float(comb(3, i)) * math.pow(t, i) * math.pow(1-t, 3-i)
-            # At the moment hard-wired for n = 3
-            tm = 1 - t
-            BezJPrime[ti, 0] = -3*tm*tm
-            BezJPrime[ti, 1] = 3*tm*tm - 6*t*tm
-            BezJPrime[ti, 2] = 6*t*tm - 3*t*t
-            BezJPrime[ti, 3] = 3*t*t
-
-        INITIALIZED = True
-
-
-class ModifierTipStyle(Enum):
-    CIRCLE = 'circle'
-    TEE = 'tee'
-
-
-@dataclass
-class Reaction:
-    id: str
-    net_index: int
-    index: int
-    center_pos: Optional[Vec2]
-    fill_color: wx.Colour
-    rate_law: str
-    _sources: List[int]
-    _targets: List[int]
-    _thickness: float
-    src_c_handle: HandleData
-    dest_c_handle: HandleData
-    handles: List[HandleData]
-    bezierCurves: bool
-    modifiers: Set[int]
-    modifier_tip_style: ModifierTipStyle
-
-    def __init__(self, id: str, net_index: int, *, sources: List[int], targets: List[int],
-                 handle_positions: List[Vec2], fill_color: wx.Colour,
-                 line_thickness: float, rate_law: str, center_pos: Optional[Vec2] = None,
-                 bezierCurves: bool = True, modifiers: Set[int] = None,
-                 modifier_tip_style: ModifierTipStyle = ModifierTipStyle.CIRCLE, index: int = -1):
-        """Constructor for a reaction.
-
-        Args:
-            id: Reaction ID.
-            sources: List of source (reactant) nodes.
-            targets: List of target (product) nodes.
-            handle: List of HandleData structs for reactant nodes and product nodes. This is in the
-                    same order as sources and targets, i.e. [*sources, *targets].
-            src_c_handle: HandleData struct for the source centroid handle.
-            dest_c_handle: HandleData struct for the dest centroid handle.
-            fill_color: Fill color of the curve.
-            rate_law: The rate law string of the reaction; may not be valid.
-            index: Reaction index.
-            net_index: The network index of the reaction.
-        """
-        self.id = id
-        self.net_index = net_index
-        self.index = index
-        self.center_pos = center_pos
-        self.fill_color = fill_color
-        self.rate_law = rate_law
-        self._sources = sources
-        self._targets = targets
-        self._thickness = line_thickness
-        self.bezierCurves = bezierCurves
-        self.modifier_tip_style = modifier_tip_style
-        if modifiers is None:
-            modifiers = set()
-        self.modifiers = modifiers
-
-        assert len(handle_positions) == len(sources) + len(targets) + 1
-        src_handle_pos = handle_positions[0]
-        # Initialize to some arbitrary value. This should be controlled by ReactionBezier later.
-        dest_handle_pos = Vec2()
-        handle_pos = handle_positions[1:]
-
-        self.src_c_handle = HandleData(src_handle_pos)
-        self.dest_c_handle = HandleData(dest_handle_pos)
-
-        self.handles = [HandleData(p) for p in handle_pos]
-
-    @property
-    def thickness(self) -> float:
-        return self._thickness
-
-    @property
-    def sources(self) -> List[int]:
-        return self._sources
-
-    @property
-    def targets(self) -> List[int]:
-        return self._targets
-
-
-def paint_handle(gc: wx.GraphicsContext, base: Vec2, handle: Vec2, hovering: bool):
-    """Paint the handle as given by its base and tip positions, highlighting it if hovering."""
-    c = get_theme('highlighted_handle_color') if hovering else get_theme('handle_color')
-    brush = wx.Brush(c)
-    pen = gc.CreatePen(wx.GraphicsPenInfo(c))
-
-    gc.SetPen(pen)
-
-    # Draw handle lines
-    gc.StrokeLine(*base, *handle)
-
-    # Draw handle circles
-    gc.SetBrush(brush)
-    gc.DrawEllipse(handle.x - HANDLE_RADIUS, handle.y - HANDLE_RADIUS,
-                   2 * HANDLE_RADIUS, 2 * HANDLE_RADIUS)
-
-
-class HandleData:
-    """Struct for keeping handle data in-sync between the BezierHandle element and the Reaction.
-
-    Attributes:
-        tip: The position of the tip of the handle. May be modified by BezierHandle when user drags
-             the handle element.
-        base: The position of the base of the handle. May be modified by ReactionBezier, etc. as
-              a response to movement of nodes, handles, etc. HACK this is only updated in the
-              do_paint method of ReactionElement, and since the BezierHandles are drawn after
-              the ReactionElements, the position of the base *happens* to be updated each time, but
-              if it were drawn before, it would be one step behind.
-    """
-    tip: Vec2
-    base: Optional[Vec2]
-
-    def __init__(self, tip: Vec2, base: Vec2 = None):
-        self.tip = tip
-        self.base = base
-
-
-class SpeciesBezier:
-    """Class that keeps track of the Bezier curve associated with a reaction species.
-
-    Note:
-        When drawing the reaction curve, the builtin AddCurveToPoint is used. However, for the
-        purpose of detecting a click on the curve, we still need to compute a rough approximation
-        of the Bezier curve (e.g. 5 straight line segments). Hence why we need to compute the Bezier
-        curve.
-
-    Attributes:
-        node: The associated node.
-        node_intersection: The intersection point between the handle and the padded node, i.e. the
-                           point after which the handle is not drawn, to create a gap.
-        handle: Beizer handle for the side on the species.
-        cnetroid_handle: Bezier handle for the centroid, shared among all reactants/products of
-                         this reaction.
-        is_source: Whether this species is considered a source or a dest node.
-        arrow_adjusted_coords: Coordinate array for the arrow vertices.
-        bezierCurves: True if we are drawing Bezier curves. Otherwise we are drawing simple
-                      straight lines.
-    """
-    node_idx: int
-    node_intersection: Optional[Vec2]
-    handle: HandleData
-    centroid_handle: HandleData
-    is_source: bool
-    bezier_points: List[Vec2]
-    real_center: Vec2
-    thickness: float
-    _extended_handle: Vec2
-    _collision_dirty: bool  #: Whether the Bezier curve needs to be recomputed.
-    _paint_dirty: bool
-    bezierCurves: bool
-
-    def __init__(self, node_idx: int, node_rect: Rect, handle: HandleData, real_center: Vec2,
-                 centroid_handle: HandleData, is_source: bool, thickness: float, bezierCurves: bool):
-        assert INITIALIZED, 'Bezier matrices not initialized! Call init_bezier()'
-        self.node_idx = node_idx
-        self.node_rect = node_rect
-        self.node_intersection = None
-        self.handle = handle
-        self.centroid_handle = centroid_handle
-        self.is_source = is_source
-        self.bezier_points = [Vec2() for _ in range(MAXSEGS + 1)]
-        self._collision_dirty = True
-        self._paint_dirty = True
-        self.update_curve(real_center)
-        self.arrow_adjusted_coords = list()
-        self.thickness = thickness
-        self.bezierCurves = bezierCurves
-
-    def update_curve(self, real_center: Vec2):
-        """Called after either the node, the centroid, or at least one of their handles changed.
-        """
-        self.real_center = real_center
-        self._collision_dirty = True
-        self._paint_dirty = True
-
-    def get_bounding_rect(self) -> Rect:
-        self._recompute(True)
-        top = min(pt.y for pt in self.bezier_points)
-        bottom = max(pt.y for pt in self.bezier_points)
-        left = min(pt.x for pt in self.bezier_points)
-        right = max(pt.x for pt in self.bezier_points)
-        return Rect(Vec2(left, top), Vec2(right - left, bottom - top))
-
-    def _recompute(self, for_collision: bool):
-        """Recompute everything that could have changed.
-
-        for_collision is an attempt at optimizing this function. If it is True, then the reaction
-        curve segments will be recalculated (the segments are for detecting if the user clicked
-        on them).
-        """
-        if self._collision_dirty or self._paint_dirty:
-            # STEP 1, get intersection between handle and node outer padding
-            node_center = self.node_rect.position + self.node_rect.size / 2
-
-            # add a padding to node, so that the Bezier curve starts outside the node. The portion
-            # of the handle within this is not drawn
-            outer_rect = padded_rect(self.node_rect, NODE_EDGE_GAP_DISTANCE)
-
-            self.node_intersection = None
-            # extend handle to make sure that an intersection is found between the handle and the
-            # node rectangle sides. We're essentially making the handle a ray.
-            longer_side = max(outer_rect.size.x, outer_rect.size.y)
-            long_dist = (longer_side + NODE_EDGE_GAP_DISTANCE) * 10
-
-            other_point = self.handle.tip if self.bezierCurves else self.real_center
-            handle_diff = other_point - node_center
-            if handle_diff.norm_sq <= 1e-6:
-                # if norm is too small, make it a hardcoded value to avoid zero vectors
-                handle_diff = Vec2(0, 1)
-            self._extended_handle = node_center + handle_diff.normalized(long_dist)
-            handle_segment = (node_center, self._extended_handle)
-            # check for intersection on the side
-            self.node_intersection = segment_rect_intersection(handle_segment, outer_rect)
-
-            assert self.node_intersection is not None
-
-        if for_collision:
-            # STEP 2, recompute Bezier curve
-            if self._collision_dirty:
-                for i in range(MAXSEGS+1):
-                    tmp = Vec2()
-                    for j, point in enumerate((self.node_intersection, self.handle.tip,
-                                               self.centroid_handle.tip, self.real_center)):
-                        tmp += point * float(BezJ[i, j])
-
-                    # and scale back down again
-                    self.bezier_points[i] = tmp
-
-                self._collision_dirty = False
-        else:
-            # STEP 3, recompute arrow tip
-            if self._paint_dirty:
-                self._paint_dirty = False
-                if not self.is_source:
-                    self._recompute_arrow_tip(self.node_intersection,
-                                              self.node_intersection - self._extended_handle)
-
-    def arrow_tip_changed(self):
-        self._paint_dirty = True
-
-    def _recompute_arrow_tip(self, tip, slope):
-        """Helper that recomputes the vertex coordinates of the arrow, given the tip pos and slope.
-        """
-        alpha = -math.atan2(slope.y, slope.x)
-        cosine = math.cos(alpha)
-        sine = math.sin(alpha)
-
-        # Adjust the tip so that it moves forward slightly
-        tip += TIP_DISPLACEMENT * Vec2(cosine, -sine)
-
-        # Rotate the arrow into the correct orientation
-        self.arrow_adjusted_coords = list()
-        points = cstate.arrow_tip.points
-        for i in range(4):
-            coord = Vec2(points[i].x * cosine + points[i].y * sine,
-                         -points[i].x * sine + points[i].y * cosine)
-            self.arrow_adjusted_coords.append(coord)
-
-        # Compute the distance of the tip of the arrow to the end point on the line
-        # where the arrow should be placed. Then use this distance to translate the arrow
-        offset = tip - self.arrow_adjusted_coords[3]
-        # Translate the remaining coordinates of the arrow, note tip = Q
-        for i in range(4):
-            self.arrow_adjusted_coords[i] += offset
-
-    def is_on_curve(self, pos: Vec2) -> bool:
-        """Check if position is on curve; pos is scaled logical position."""
-        self._recompute(for_collision=True)
-        if self.bezierCurves:
-            return any(pt_on_line(p1, p2, pos,
-                                  CURVE_SLACK + self.thickness / 2)
-                       for p1, p2 in pairwise(self.bezier_points))
-        else:
-            assert self.node_intersection is not None
-            return pt_on_line(self.node_intersection,
-                              self.real_center, pos,
-                              CURVE_SLACK + self.thickness / 2)
-
-    def do_paint(self, gc: wx.GraphicsContext, fill: wx.Colour, selected: bool):
-        self._recompute(for_collision=False)
-        rxn_color: wx.Colour
-        # Draw bezier curve
-        if selected:
-            rxn_color = get_theme('selected_reaction_fill')
-        else:
-            rxn_color = fill
-
-        pen = gc.CreatePen(wx.GraphicsPenInfo(rxn_color).Width(self.thickness))
-
-        gc.SetPen(pen)
-        # gc.StrokeLines([wx.Point2D(*(p * cstate.scale)) for p in self.bezier_points])
-        path = gc.CreatePath()
-        points = [p for p in (self.node_intersection,
-                              self.handle.tip,
-                              self.centroid_handle.tip,
-                              self.real_center)]
-        path.MoveToPoint(*points[0])
-        if self.bezierCurves:
-            path.AddCurveToPoint(*points[1], *points[2], *points[3])
-        else:
-            path.AddLineToPoint(*points[3])
-        gc.StrokePath(path)
-
-        if selected:
-            assert self.node_intersection is not None
-            self.handle.base = self.node_intersection
-
-        # Draw arrow tip
-        if not self.is_source:
-            color = get_theme('handle_color') if selected else fill
-            self.paint_arrow_tip(gc, color)
-
-    def paint_arrow_tip(self, gc: wx.GraphicsContext, fill: wx.Colour):
-        assert len(self.arrow_adjusted_coords) == 4, \
-            "Arrow adjusted coords is not of length 4: {}".format(self.arrow_adjusted_coords)
-        gc.SetPen(gc.CreatePen(wx.GraphicsPenInfo(fill)))
-        gc.SetBrush(wx.Brush(fill))
-        gc.DrawLines([wx.Point2D(*(coord))
-                      for coord in self.arrow_adjusted_coords])
-
-
-class ReactionBezier:
-    """Class that keeps track of all Bezier curve data for a reaction.
-
-    Attributes:
-        TODO move this documentation to utils
-        CENTER_RATIO: The ratio of source centroid handle length to the distance between the zeroth
-                      node and the centroid (center handle is aligned with the zeroth node)
-        DUPLICATE_RATIO: Valid for a Bezier whose node is both a product and a reactant. The ratio
-                         of length of the product Bezier handle to the distance between the node
-                         and the centroid.
-        DUPLICATE_ROT: Rotation (radians) applied to the product Bezier handle, for nodes that are
-                       both reactant and product. The handle is rotated so as to not align perfectly
-                       with the source Bezier handle (otherwise the reactant and product curves
-                       would completely overlap).
-        src_beziers: List of SpeciesBezier instances for reactants.
-        dest_beziers: List of SpeciesBezier instances for products.
-        TODO move this to Reaction
-        src_c_handle: Centroid bezier handle that controls the reactant curves.
-        dest_c_handle: Centroid bezier handle that controls the product curves.
-        handles: List of all the BezierHandle instances, stored for convenience.
-    """
-    src_beziers: List[SpeciesBezier]
-    dest_beziers: List[SpeciesBezier]
-    _bounding_rect: Rect
-
-    def __init__(self, reaction: Reaction, reactants: List[Node], products: List[Node]):
-        """Constructor.
-
-        Args:
-            reactants: List of reactant nodes.
-            products: List of product nodes.
-            handle_positions: The list of positions of the handles. 0th element is the position of
-                              the reactant-side centroid handle, followed by the reactant handle
-                              positions given in the same order as the reactants list, and
-                              similarly followed by the product handle positins. Leave as None to
-                              automatically initialize the handle positions (e.g. when a new
-                              reaction is created).
-        """
-        assert len(reactants) == len(reaction.sources)
-        assert len(products) == len(reaction.targets)
-        self.reaction = reaction
-        self.centroid = compute_centroid([n.rect for n in chain(reactants, products)])
-        self.src_beziers = list()
-        self.dest_beziers = list()
-
-        reaction.dest_c_handle.tip = self.real_center * 2 - reaction.src_c_handle.tip
-        reaction.src_c_handle.base = self.real_center
-        reaction.dest_c_handle.base = self.real_center
-        # create handles for species
-        for index, (gi, node) in enumerate(gchain(reactants, products)):
-            in_products = bool(gi)
-
-            node_handle = reaction.handles[index]
-            centroid_handle = self.reaction.dest_c_handle if in_products else self.reaction.src_c_handle
-            sb = SpeciesBezier(node.index, node.rect, node_handle, self.real_center, centroid_handle,
-                               not in_products, self.reaction.thickness, self.reaction.bezierCurves)
-            to_append = self.dest_beziers if in_products else self.src_beziers
-            to_append.append(sb)
-
-    @property
-    def real_center(self) -> Vec2:
-        return self.reaction.center_pos if self.reaction.center_pos else self.centroid
-
-    def make_handle_moved_func(self, sb: SpeciesBezier):
-        """Manufacture a callback function (on_moved) for the given SpeciesBezier."""
-        return lambda _: sb.update_curve(self.real_center)
-
-    def is_mouse_on(self, pos: Vec2) -> bool:
-        """Return whether mouse is on the Bezier curve (not including the handles).
-
-        pos is the logical position of the mouse (and not multiplied by any scale).
-        """
-        return any(bz.is_on_curve(pos) for bz in chain(self.src_beziers, self.dest_beziers))
-
-    def src_handle_moved(self):
-        """Special callback for when the source centroid handle is moved."""
-        self.reaction.dest_c_handle.tip = 2 * self.real_center - self.reaction.src_c_handle.tip
-        for bz in chain(self.src_beziers, self.dest_beziers):
-            bz.update_curve(self.real_center)
-
-    def dest_handle_moved(self):
-        """Special callback for when the dest centroid handle is moved."""
-        self.reaction.src_c_handle.tip = 2 * self.real_center - self.reaction.dest_c_handle.tip
-        for bz in chain(self.src_beziers, self.dest_beziers):
-            bz.update_curve(self.real_center)
-
-    def center_moved(self, offset: Vec2):
-        self.reaction.src_c_handle.base = self.real_center
-        self.reaction.dest_c_handle.base = self.real_center
-        self.reaction.src_c_handle.tip += offset
-        self.src_handle_moved()
-
-    def nodes_moved(self, rects: List[Rect]):
-        # TODO set center pos, but not controller. Need to update controller later.
-        self.centroid = compute_centroid(rects)
-        self.reaction.src_c_handle.base = self.real_center
-        self.reaction.dest_c_handle.base = self.real_center
-        for i, sb in enumerate(chain(self.src_beziers, self.dest_beziers)):
-            sb.node_rect = rects[i]
-        self.src_handle_moved()
-
-    def do_paint(self, gc: wx.GraphicsContext, fill: wx.Colour, selected: bool):
-        for bz in chain(self.src_beziers, self.dest_beziers):
-            bz.do_paint(gc, fill, selected)
-
-    def get_bounding_rect(self):
-        return get_bounding_rect(
-            list(sb.get_bounding_rect() for sb in chain(self.src_beziers, self.dest_beziers)))
-
-
-@dataclass
-class Compartment(RectData):
-    id: str
-    net_index: int
-    nodes: List[int]
-    volume: float  #: Size (i.e. length/area/volume/...) of the container
-    position: Vec2
-    size: Vec2  #: Size for drawing on the GUI
-    fill: wx.Colour
-    border: wx.Colour
-    border_width: float
-    index: int = -1
-    #dimensions: int
-
-    @property
-    def rect(self):
-        """The same as s_rect, but the rectangle is unscaled.
-        """
-        return Rect(self.position, self.size)
+"""Classes for storing and managing data for graph elements."""
+from __future__ import annotations
+# pylint: disable=maybe-no-member
+from dataclasses import dataclass
+from enum import Enum, auto
+import wx
+import copy
+import math
+from math import pi, sin, cos
+from itertools import chain
+import numpy as np
+from scipy.special import comb
+from typing import Any, Callable, ClassVar, Container, List, NamedTuple, Optional, Sequence, Set, Tuple
+from collections import namedtuple
+
+from .geometry import Vec2, Rect, get_bounding_rect, padded_rect, pt_in_circle, pt_on_line, rotate_unit, segment_rect_intersection, segments_intersect
+from .state import cstate
+from ..config import get_setting, get_theme, Color, Font
+from ..utils import gchain, pairwise
+
+
+MAXSEGS = 8  # Number of segments used to construct bezier
+HANDLE_RADIUS = 5  # Radius of the contro lhandle
+HANDLE_BUFFER = 2
+NODE_EDGE_GAP_DISTANCE = 4  # Distance between node and start of bezier line
+TIP_DISPLACEMENT = 4
+
+
+@dataclass
+class TTransform:
+    translation: Vec2 = Vec2()
+    rotation: float = 0
+    scale: Vec2 = Vec2(1, 1)
+
+
+class TPrimitive:
+    name: ClassVar[str] = 'generic primitive'
+
+
+@dataclass
+class TCirclePrim(TPrimitive):
+    name: ClassVar[str] = 'Circle'
+    fill_color: Color = Color(255, 0, 0, 255)
+    border_color: Color = Color(0, 255, 0, 255)
+    border_width: float = 0.05
+
+
+@dataclass
+class TRectanglePrim(TPrimitive):
+    # TODO change defaults
+    name: ClassVar[str] = 'Rectangle'
+    fill_color: Color = Color(255, 0, 0, 255)
+    border_color: Color = Color(0, 255, 0, 255)
+    border_width: float = 0.05
+    corner_radius: float = 0.15
+
+
+class ChoiceItem(NamedTuple):
+    value: Any
+    text: str
+
+
+class TextAlignment(Enum):
+    LEFT = auto()
+    CENTER = auto()
+    RIGHT = auto()
+
+
+FONT_FAMILY_CHOICES = [
+    ChoiceItem(wx.FONTFAMILY_SWISS, 'sans-serif'),
+    ChoiceItem(wx.FONTFAMILY_ROMAN, 'serif'),
+    ChoiceItem(wx.FONTFAMILY_MODERN, 'monospace'),
+    # ChoiceItem(wx.FONTFAMILY_DEFAULT, 'default'),
+    # ChoiceItem(wx.FONTFAMILY_DECORATIVE, 'decorative'),
+    # ChoiceItem(wx.FONTFAMILY_SCRIPT, 'script'),
+]
+
+FONT_STYLE_CHOICES = [
+    ChoiceItem(wx.FONTSTYLE_NORMAL, 'normal'),
+    ChoiceItem(wx.FONTSTYLE_ITALIC, 'italic'),
+    # ChoiceItem(wx.FONTSTYLE_SLANT, 'slant'),
+]
+
+FONT_WEIGHT_CHOICES = [
+    ChoiceItem(wx.FONTWEIGHT_MEDIUM, 'normal'),
+    ChoiceItem(wx.FONTWEIGHT_BOLD, 'bold'),
+    ChoiceItem(wx.FONTWEIGHT_LIGHT, 'light'),
+]
+
+TEXT_ALIGNMENT_CHOICES = [
+    ChoiceItem(TextAlignment.LEFT, 'left'),
+    ChoiceItem(TextAlignment.CENTER, 'center'),
+    ChoiceItem(TextAlignment.RIGHT, 'right'),
+]
+
+
+@dataclass
+class TTextPrim(TPrimitive):
+    name: ClassVar[str] = 'text'
+    bg_color: Color = Color(255, 255, 0, 0)
+    font_color: Color = Color(0, 0, 0, 255)
+    font_size: int = 11
+    font_family: int = wx.FONTFAMILY_SWISS
+    font_style: int = wx.FONTSTYLE_NORMAL
+    font_weight: int = wx.FONTWEIGHT_MEDIUM
+    alignment: TextAlignment = TextAlignment.CENTER
+
+
+def getPolygonPoints(n, r=0.5, phase=0) -> Tuple[Vec2, ...]:
+    """
+    This function is used to define the vertices in 2D space of n-polygons. Each equilateral 
+    polygon is drawn inside a circle with specified radius.
+
+    n: the number of sides of the polygon
+    r: radius of the circle in which the polygon is drawn
+    phase: the phase of the first point, in radians. If phase is 0, the first point is drawn at
+           (r, 0) relative to the origin.
+    """
+    assert n >= 2
+
+    origin = Vec2()
+    inc = 2 * pi /n
+
+    return tuple(origin + r * Vec2(cos(inc * i + phase), sin(inc * i + phase)) for i in range(n + 1))
+
+
+@dataclass
+class TPolygonPrim(TPrimitive):
+    # TODO change defaults
+    points: Tuple[Vec2, ...]
+    fill_color: Color = Color(255, 0, 0, 255)
+    border_color: Color = Color(0, 255, 0, 255)
+    border_width: float = 0.05
+    radius: float = 0.5
+
+
+@dataclass
+class THexagonPrim(TPolygonPrim):
+    # TODO change defaults
+    points: Tuple[Vec2, ...] = getPolygonPoints(6)
+
+
+@dataclass
+class TLinePrim(TPolygonPrim):
+    # TODO change defaults
+    points: Tuple[Vec2, ...] = getPolygonPoints(2)
+
+
+@dataclass
+class TTrianglePrim(TPolygonPrim):
+    # TODO change defaults
+    points: Tuple[Vec2, ...] = getPolygonPoints(3)
+
+
+class TCompositeShape:
+    def __init__(self, items: List[Tuple[Any, TTransform]],
+                 text_item: Tuple[TTextPrim, TTransform], name: str):
+        self.items = items
+        self.name = name
+        self.text_item = text_item
+
+    def __copy__(self):
+        return TCompositeShape(copy.deepcopy(self.items), copy.deepcopy(self.text_item), self.name)
+
+
+class RectData:
+    position: Vec2
+    size: Vec2
+
+
+class Node(RectData):
+    """Class that represents a Node for rendering purposes.
+
+    Attributes:
+        index: The index of the node. If this node has not yet been added to the NOM, this takes on
+               the value of -1.
+        id: The ID of the node.
+        fill_color: The fill color of the node.
+        border_color: The border color of the node.
+        border_width: The border width of the node.
+        position: Position of the size.
+        size: Position of the size.
+        net_index: The network index of the node.
+    """
+    id: str
+    # fill_color: wx.Colour
+    # border_color: wx.Colour
+    # border_width: float
+    position: Vec2
+    size: Vec2
+    comp_idx: int
+    index: int
+    net_index: int
+    floatingNode: bool
+    lockNode: bool  # Prevent users from moving the node
+    shape_index: int
+    composite_shape: Optional[TCompositeShape]
+
+    # force keyword-only arguments
+    def __init__(self, id: str, net_index: int, *, pos: Vec2, size: Vec2, comp_idx: int = -1,
+                 floatingNode: bool = True,
+                 lockNode: bool = False,
+                 shape_index: int = 0,
+                 composite_shape: Optional[TCompositeShape] = None,
+                 index: int = -1):
+        self.index = index
+        self.net_index = net_index
+        self.id = id
+        self.position = pos
+        self.size = size
+        # self.fill_color = fill_color
+        # self.border_color = border_color
+        # self.border_width = border_width
+        self.comp_idx = comp_idx
+        self.floatingNode = floatingNode
+        self.lockNode = lockNode
+        self.shape_index = shape_index
+        self.composite_shape = composite_shape
+
+    def _get_prim_field(self, field):
+        for prim, _ in self.composite_shape.items:
+            if hasattr(prim, field):
+                return getattr(prim, field)
+        return None
+
+    @property
+    def fill_color(self):
+        return self._get_prim_field('fill_color')
+
+    @property
+    def border_color(self):
+        return self._get_prim_field('border_color')
+
+    @property
+    def border_width(self):
+        return self._get_prim_field('border_width')
+
+    @property
+    def s_position(self):
+        """The scaled position of the node obtained by multiplying the scale."""
+        return self.position
+
+    @s_position.setter
+    def s_position(self, val: Vec2):
+        self.position = val
+
+    @property
+    def s_size(self):
+        """The scaled size of the node obtained by multiplying the scale."""
+        return self.size
+
+    @s_size.setter
+    def s_size(self, val: Vec2):
+        self.size = val
+
+    @property
+    def s_rect(self):
+        """Return scaled position/size as Rect.
+
+        Note that the fields of the returned rect is copied, so one cannot modify this node through
+        the rect.
+        """
+        return Rect(copy.copy(self.s_position), copy.copy(self.s_size))
+
+    @property
+    def rect(self):
+        """The same as s_rect, but the rectangle is unscaled.
+        """
+        return Rect(self.position, self.size)
+
+    def __repr__(self):
+        return 'Node(index={}, id="{}")'.format(self.index, self.id)
+
+    def props_equal(self, other: Node):
+        return self.id == other.id and self.position == other.position and \
+            self.size == other.size
+
+
+def compute_centroid(rects: Sequence[Rect]) -> Vec2:
+    """Compute the centroid position of a list of reactant and product nodes."""
+    total = sum((r.center_point for r in rects), Vec2())
+    return total / (len(rects))
+
+
+BezJ = np.zeros((MAXSEGS + 1, 5))  #: Precomputed Bezier curve data
+BezJPrime = np.zeros((MAXSEGS + 1, 5))  #: Precomputed bezier curve data
+INITIALIZED = False  #: Flag for asserting that the above data is initialized
+CURVE_SLACK = 5  #: Distance allowed on either side of a curve for testing click hit.
+
+
+def init_bezier():
+    """Initialize (precompute) the Bezier data."""
+    global INITIALIZED
+
+    if not INITIALIZED:
+        for ti in range(MAXSEGS+1):
+            t = ti/MAXSEGS
+            for i in range(4):  # i = 0, 1, 2, 3
+                BezJ[ti, i] = float(comb(3, i)) * math.pow(t, i) * math.pow(1-t, 3-i)
+            # At the moment hard-wired for n = 3
+            tm = 1 - t
+            BezJPrime[ti, 0] = -3*tm*tm
+            BezJPrime[ti, 1] = 3*tm*tm - 6*t*tm
+            BezJPrime[ti, 2] = 6*t*tm - 3*t*t
+            BezJPrime[ti, 3] = 3*t*t
+
+        INITIALIZED = True
+
+
+class ModifierTipStyle(Enum):
+    CIRCLE = 'circle'
+    TEE = 'tee'
+
+
+@dataclass
+class Reaction:
+    id: str
+    net_index: int
+    index: int
+    center_pos: Optional[Vec2]
+    fill_color: wx.Colour
+    rate_law: str
+    _sources: List[int]
+    _targets: List[int]
+    _thickness: float
+    src_c_handle: HandleData
+    dest_c_handle: HandleData
+    handles: List[HandleData]
+    bezierCurves: bool
+    modifiers: Set[int]
+    modifier_tip_style: ModifierTipStyle
+
+    def __init__(self, id: str, net_index: int, *, sources: List[int], targets: List[int],
+                 handle_positions: List[Vec2], fill_color: wx.Colour,
+                 line_thickness: float, rate_law: str, center_pos: Optional[Vec2] = None,
+                 bezierCurves: bool = True, modifiers: Set[int] = None,
+                 modifier_tip_style: ModifierTipStyle = ModifierTipStyle.CIRCLE, index: int = -1):
+        """Constructor for a reaction.
+
+        Args:
+            id: Reaction ID.
+            sources: List of source (reactant) nodes.
+            targets: List of target (product) nodes.
+            handle: List of HandleData structs for reactant nodes and product nodes. This is in the
+                    same order as sources and targets, i.e. [*sources, *targets].
+            src_c_handle: HandleData struct for the source centroid handle.
+            dest_c_handle: HandleData struct for the dest centroid handle.
+            fill_color: Fill color of the curve.
+            rate_law: The rate law string of the reaction; may not be valid.
+            index: Reaction index.
+            net_index: The network index of the reaction.
+        """
+        self.id = id
+        self.net_index = net_index
+        self.index = index
+        self.center_pos = center_pos
+        self.fill_color = fill_color
+        self.rate_law = rate_law
+        self._sources = sources
+        self._targets = targets
+        self._thickness = line_thickness
+        self.bezierCurves = bezierCurves
+        self.modifier_tip_style = modifier_tip_style
+        if modifiers is None:
+            modifiers = set()
+        self.modifiers = modifiers
+
+        assert len(handle_positions) == len(sources) + len(targets) + 1
+        src_handle_pos = handle_positions[0]
+        # Initialize to some arbitrary value. This should be controlled by ReactionBezier later.
+        dest_handle_pos = Vec2()
+        handle_pos = handle_positions[1:]
+
+        self.src_c_handle = HandleData(src_handle_pos)
+        self.dest_c_handle = HandleData(dest_handle_pos)
+
+        self.handles = [HandleData(p) for p in handle_pos]
+
+    @property
+    def thickness(self) -> float:
+        return self._thickness
+
+    @property
+    def sources(self) -> List[int]:
+        return self._sources
+
+    @property
+    def targets(self) -> List[int]:
+        return self._targets
+
+
+def paint_handle(gc: wx.GraphicsContext, base: Vec2, handle: Vec2, hovering: bool):
+    """Paint the handle as given by its base and tip positions, highlighting it if hovering."""
+    c = get_theme('highlighted_handle_color') if hovering else get_theme('handle_color')
+    brush = wx.Brush(c)
+    pen = gc.CreatePen(wx.GraphicsPenInfo(c))
+
+    gc.SetPen(pen)
+
+    # Draw handle lines
+    gc.StrokeLine(*base, *handle)
+
+    # Draw handle circles
+    gc.SetBrush(brush)
+    gc.DrawEllipse(handle.x - HANDLE_RADIUS, handle.y - HANDLE_RADIUS,
+                   2 * HANDLE_RADIUS, 2 * HANDLE_RADIUS)
+
+
+class HandleData:
+    """Struct for keeping handle data in-sync between the BezierHandle element and the Reaction.
+
+    Attributes:
+        tip: The position of the tip of the handle. May be modified by BezierHandle when user drags
+             the handle element.
+        base: The position of the base of the handle. May be modified by ReactionBezier, etc. as
+              a response to movement of nodes, handles, etc. HACK this is only updated in the
+              do_paint method of ReactionElement, and since the BezierHandles are drawn after
+              the ReactionElements, the position of the base *happens* to be updated each time, but
+              if it were drawn before, it would be one step behind.
+    """
+    tip: Vec2
+    base: Optional[Vec2]
+
+    def __init__(self, tip: Vec2, base: Vec2 = None):
+        self.tip = tip
+        self.base = base
+
+
+class SpeciesBezier:
+    """Class that keeps track of the Bezier curve associated with a reaction species.
+
+    Note:
+        When drawing the reaction curve, the builtin AddCurveToPoint is used. However, for the
+        purpose of detecting a click on the curve, we still need to compute a rough approximation
+        of the Bezier curve (e.g. 5 straight line segments). Hence why we need to compute the Bezier
+        curve.
+
+    Attributes:
+        node: The associated node.
+        node_intersection: The intersection point between the handle and the padded node, i.e. the
+                           point after which the handle is not drawn, to create a gap.
+        handle: Beizer handle for the side on the species.
+        cnetroid_handle: Bezier handle for the centroid, shared among all reactants/products of
+                         this reaction.
+        is_source: Whether this species is considered a source or a dest node.
+        arrow_adjusted_coords: Coordinate array for the arrow vertices.
+        bezierCurves: True if we are drawing Bezier curves. Otherwise we are drawing simple
+                      straight lines.
+    """
+    node_idx: int
+    node_intersection: Optional[Vec2]
+    handle: HandleData
+    centroid_handle: HandleData
+    is_source: bool
+    bezier_points: List[Vec2]
+    real_center: Vec2
+    thickness: float
+    _extended_handle: Vec2
+    _collision_dirty: bool  #: Whether the Bezier curve needs to be recomputed.
+    _paint_dirty: bool
+    bezierCurves: bool
+
+    def __init__(self, node_idx: int, node_rect: Rect, handle: HandleData, real_center: Vec2,
+                 centroid_handle: HandleData, is_source: bool, thickness: float, bezierCurves: bool):
+        assert INITIALIZED, 'Bezier matrices not initialized! Call init_bezier()'
+        self.node_idx = node_idx
+        self.node_rect = node_rect
+        self.node_intersection = None
+        self.handle = handle
+        self.centroid_handle = centroid_handle
+        self.is_source = is_source
+        self.bezier_points = [Vec2() for _ in range(MAXSEGS + 1)]
+        self._collision_dirty = True
+        self._paint_dirty = True
+        self.update_curve(real_center)
+        self.arrow_adjusted_coords = list()
+        self.thickness = thickness
+        self.bezierCurves = bezierCurves
+
+    def update_curve(self, real_center: Vec2):
+        """Called after either the node, the centroid, or at least one of their handles changed.
+        """
+        self.real_center = real_center
+        self._collision_dirty = True
+        self._paint_dirty = True
+
+    def get_bounding_rect(self) -> Rect:
+        self._recompute(True)
+        top = min(pt.y for pt in self.bezier_points)
+        bottom = max(pt.y for pt in self.bezier_points)
+        left = min(pt.x for pt in self.bezier_points)
+        right = max(pt.x for pt in self.bezier_points)
+        return Rect(Vec2(left, top), Vec2(right - left, bottom - top))
+
+    def _recompute(self, for_collision: bool):
+        """Recompute everything that could have changed.
+
+        for_collision is an attempt at optimizing this function. If it is True, then the reaction
+        curve segments will be recalculated (the segments are for detecting if the user clicked
+        on them).
+        """
+        if self._collision_dirty or self._paint_dirty:
+            # STEP 1, get intersection between handle and node outer padding
+            node_center = self.node_rect.position + self.node_rect.size / 2
+
+            # add a padding to node, so that the Bezier curve starts outside the node. The portion
+            # of the handle within this is not drawn
+            outer_rect = padded_rect(self.node_rect, NODE_EDGE_GAP_DISTANCE)
+
+            self.node_intersection = None
+            # extend handle to make sure that an intersection is found between the handle and the
+            # node rectangle sides. We're essentially making the handle a ray.
+            longer_side = max(outer_rect.size.x, outer_rect.size.y)
+            long_dist = (longer_side + NODE_EDGE_GAP_DISTANCE) * 10
+
+            other_point = self.handle.tip if self.bezierCurves else self.real_center
+            handle_diff = other_point - node_center
+            if handle_diff.norm_sq <= 1e-6:
+                # if norm is too small, make it a hardcoded value to avoid zero vectors
+                handle_diff = Vec2(0, 1)
+            self._extended_handle = node_center + handle_diff.normalized(long_dist)
+            handle_segment = (node_center, self._extended_handle)
+            # check for intersection on the side
+            self.node_intersection = segment_rect_intersection(handle_segment, outer_rect)
+
+            assert self.node_intersection is not None
+
+        if for_collision:
+            # STEP 2, recompute Bezier curve
+            if self._collision_dirty:
+                for i in range(MAXSEGS+1):
+                    tmp = Vec2()
+                    for j, point in enumerate((self.node_intersection, self.handle.tip,
+                                               self.centroid_handle.tip, self.real_center)):
+                        tmp += point * float(BezJ[i, j])
+
+                    # and scale back down again
+                    self.bezier_points[i] = tmp
+
+                self._collision_dirty = False
+        else:
+            # STEP 3, recompute arrow tip
+            if self._paint_dirty:
+                self._paint_dirty = False
+                if not self.is_source:
+                    self._recompute_arrow_tip(self.node_intersection,
+                                              self.node_intersection - self._extended_handle)
+
+    def arrow_tip_changed(self):
+        self._paint_dirty = True
+
+    def _recompute_arrow_tip(self, tip, slope):
+        """Helper that recomputes the vertex coordinates of the arrow, given the tip pos and slope.
+        """
+        alpha = -math.atan2(slope.y, slope.x)
+        cosine = math.cos(alpha)
+        sine = math.sin(alpha)
+
+        # Adjust the tip so that it moves forward slightly
+        tip += TIP_DISPLACEMENT * Vec2(cosine, -sine)
+
+        # Rotate the arrow into the correct orientation
+        self.arrow_adjusted_coords = list()
+        points = cstate.arrow_tip.points
+        for i in range(4):
+            coord = Vec2(points[i].x * cosine + points[i].y * sine,
+                         -points[i].x * sine + points[i].y * cosine)
+            self.arrow_adjusted_coords.append(coord)
+
+        # Compute the distance of the tip of the arrow to the end point on the line
+        # where the arrow should be placed. Then use this distance to translate the arrow
+        offset = tip - self.arrow_adjusted_coords[3]
+        # Translate the remaining coordinates of the arrow, note tip = Q
+        for i in range(4):
+            self.arrow_adjusted_coords[i] += offset
+
+    def is_on_curve(self, pos: Vec2) -> bool:
+        """Check if position is on curve; pos is scaled logical position."""
+        self._recompute(for_collision=True)
+        if self.bezierCurves:
+            return any(pt_on_line(p1, p2, pos,
+                                  CURVE_SLACK + self.thickness / 2)
+                       for p1, p2 in pairwise(self.bezier_points))
+        else:
+            assert self.node_intersection is not None
+            return pt_on_line(self.node_intersection,
+                              self.real_center, pos,
+                              CURVE_SLACK + self.thickness / 2)
+
+    def do_paint(self, gc: wx.GraphicsContext, fill: wx.Colour, selected: bool):
+        self._recompute(for_collision=False)
+        rxn_color: wx.Colour
+        # Draw bezier curve
+        if selected:
+            rxn_color = get_theme('selected_reaction_fill')
+        else:
+            rxn_color = fill
+
+        pen = gc.CreatePen(wx.GraphicsPenInfo(rxn_color).Width(self.thickness))
+
+        gc.SetPen(pen)
+        # gc.StrokeLines([wx.Point2D(*(p * cstate.scale)) for p in self.bezier_points])
+        path = gc.CreatePath()
+        points = [p for p in (self.node_intersection,
+                              self.handle.tip,
+                              self.centroid_handle.tip,
+                              self.real_center)]
+        path.MoveToPoint(*points[0])
+        if self.bezierCurves:
+            path.AddCurveToPoint(*points[1], *points[2], *points[3])
+        else:
+            path.AddLineToPoint(*points[3])
+        gc.StrokePath(path)
+
+        if selected:
+            assert self.node_intersection is not None
+            self.handle.base = self.node_intersection
+
+        # Draw arrow tip
+        if not self.is_source:
+            color = get_theme('handle_color') if selected else fill
+            self.paint_arrow_tip(gc, color)
+
+    def paint_arrow_tip(self, gc: wx.GraphicsContext, fill: wx.Colour):
+        assert len(self.arrow_adjusted_coords) == 4, \
+            "Arrow adjusted coords is not of length 4: {}".format(self.arrow_adjusted_coords)
+        gc.SetPen(gc.CreatePen(wx.GraphicsPenInfo(fill)))
+        gc.SetBrush(wx.Brush(fill))
+        gc.DrawLines([wx.Point2D(*(coord))
+                      for coord in self.arrow_adjusted_coords])
+
+
+class ReactionBezier:
+    """Class that keeps track of all Bezier curve data for a reaction.
+
+    Attributes:
+        TODO move this documentation to utils
+        CENTER_RATIO: The ratio of source centroid handle length to the distance between the zeroth
+                      node and the centroid (center handle is aligned with the zeroth node)
+        DUPLICATE_RATIO: Valid for a Bezier whose node is both a product and a reactant. The ratio
+                         of length of the product Bezier handle to the distance between the node
+                         and the centroid.
+        DUPLICATE_ROT: Rotation (radians) applied to the product Bezier handle, for nodes that are
+                       both reactant and product. The handle is rotated so as to not align perfectly
+                       with the source Bezier handle (otherwise the reactant and product curves
+                       would completely overlap).
+        src_beziers: List of SpeciesBezier instances for reactants.
+        dest_beziers: List of SpeciesBezier instances for products.
+        TODO move this to Reaction
+        src_c_handle: Centroid bezier handle that controls the reactant curves.
+        dest_c_handle: Centroid bezier handle that controls the product curves.
+        handles: List of all the BezierHandle instances, stored for convenience.
+    """
+    src_beziers: List[SpeciesBezier]
+    dest_beziers: List[SpeciesBezier]
+    _bounding_rect: Rect
+
+    def __init__(self, reaction: Reaction, reactants: List[Node], products: List[Node]):
+        """Constructor.
+
+        Args:
+            reactants: List of reactant nodes.
+            products: List of product nodes.
+            handle_positions: The list of positions of the handles. 0th element is the position of
+                              the reactant-side centroid handle, followed by the reactant handle
+                              positions given in the same order as the reactants list, and
+                              similarly followed by the product handle positins. Leave as None to
+                              automatically initialize the handle positions (e.g. when a new
+                              reaction is created).
+        """
+        assert len(reactants) == len(reaction.sources)
+        assert len(products) == len(reaction.targets)
+        self.reaction = reaction
+        self.centroid = compute_centroid([n.rect for n in chain(reactants, products)])
+        self.src_beziers = list()
+        self.dest_beziers = list()
+
+        reaction.dest_c_handle.tip = self.real_center * 2 - reaction.src_c_handle.tip
+        reaction.src_c_handle.base = self.real_center
+        reaction.dest_c_handle.base = self.real_center
+        # create handles for species
+        for index, (gi, node) in enumerate(gchain(reactants, products)):
+            in_products = bool(gi)
+
+            node_handle = reaction.handles[index]
+            centroid_handle = self.reaction.dest_c_handle if in_products else self.reaction.src_c_handle
+            sb = SpeciesBezier(node.index, node.rect, node_handle, self.real_center, centroid_handle,
+                               not in_products, self.reaction.thickness, self.reaction.bezierCurves)
+            to_append = self.dest_beziers if in_products else self.src_beziers
+            to_append.append(sb)
+
+    @property
+    def real_center(self) -> Vec2:
+        return self.reaction.center_pos if self.reaction.center_pos else self.centroid
+
+    def make_handle_moved_func(self, sb: SpeciesBezier):
+        """Manufacture a callback function (on_moved) for the given SpeciesBezier."""
+        return lambda _: sb.update_curve(self.real_center)
+
+    def is_mouse_on(self, pos: Vec2) -> bool:
+        """Return whether mouse is on the Bezier curve (not including the handles).
+
+        pos is the logical position of the mouse (and not multiplied by any scale).
+        """
+        return any(bz.is_on_curve(pos) for bz in chain(self.src_beziers, self.dest_beziers))
+
+    def src_handle_moved(self):
+        """Special callback for when the source centroid handle is moved."""
+        self.reaction.dest_c_handle.tip = 2 * self.real_center - self.reaction.src_c_handle.tip
+        for bz in chain(self.src_beziers, self.dest_beziers):
+            bz.update_curve(self.real_center)
+
+    def dest_handle_moved(self):
+        """Special callback for when the dest centroid handle is moved."""
+        self.reaction.src_c_handle.tip = 2 * self.real_center - self.reaction.dest_c_handle.tip
+        for bz in chain(self.src_beziers, self.dest_beziers):
+            bz.update_curve(self.real_center)
+
+    def center_moved(self, offset: Vec2):
+        self.reaction.src_c_handle.base = self.real_center
+        self.reaction.dest_c_handle.base = self.real_center
+        self.reaction.src_c_handle.tip += offset
+        self.src_handle_moved()
+
+    def nodes_moved(self, rects: List[Rect]):
+        # TODO set center pos, but not controller. Need to update controller later.
+        self.centroid = compute_centroid(rects)
+        self.reaction.src_c_handle.base = self.real_center
+        self.reaction.dest_c_handle.base = self.real_center
+        for i, sb in enumerate(chain(self.src_beziers, self.dest_beziers)):
+            sb.node_rect = rects[i]
+        self.src_handle_moved()
+
+    def do_paint(self, gc: wx.GraphicsContext, fill: wx.Colour, selected: bool):
+        for bz in chain(self.src_beziers, self.dest_beziers):
+            bz.do_paint(gc, fill, selected)
+
+    def get_bounding_rect(self):
+        return get_bounding_rect(
+            list(sb.get_bounding_rect() for sb in chain(self.src_beziers, self.dest_beziers)))
+
+
+@dataclass
+class Compartment(RectData):
+    id: str
+    net_index: int
+    nodes: List[int]
+    volume: float  #: Size (i.e. length/area/volume/...) of the container
+    position: Vec2
+    size: Vec2  #: Size for drawing on the GUI
+    fill: wx.Colour
+    border: wx.Colour
+    border_width: float
+    index: int = -1
+    #dimensions: int
+
+    @property
+    def rect(self):
+        """The same as s_rect, but the rectangle is unscaled.
+        """
+        return Rect(self.position, self.size)