"""All sorts of form widgets, mainly those used in EditPanel.
"""
# pylint: disable=maybe-no-member
import wx
from wx.lib.scrolledpanel import ScrolledPanel
from abc import abstractmethod
import copy
from dataclasses import dataclass
from typing import Any, Callable, Dict, List, Optional, Set, Tuple, Union
from .config import theme, settings
from .events import DidMoveNodesEvent, post_event
from .mvc import IController
from .utils import no_rzeros, on_msw, resource_path
from .canvas.canvas import Canvas, Node
from .canvas.data import Compartment, Reaction
from .canvas.geometry import Rect, Vec2, clamp_rect_pos, clamp_rect_size, get_bounding_rect
from .canvas.utils import get_nodes_by_idx


def parse_num_pair(text: str) -> Optional[Tuple[float, float]]:
    """Parse a pair of floats from a string with form "X,Y" and return a tuple.

    Returns None if failed to parse.
    """
    nums = text.split(",")
    if len(nums) != 2:
        return None

    xstr, ystr = nums
    x = None
    y = None
    try:
        x = float(xstr)
        y = float(ystr)
    except ValueError:
        return None

    return (x, y)


def parse_precisions(text: str) -> Tuple[int, int]:
    """Given a string in format 'X, Y' of floats, return the decimal precisions of X and Y."""
    nums = text.split(",")
    assert len(nums) == 2

    xstr = nums[0].strip()
    ystr = nums[1].strip()
    x_prec = None
    try:
        x_prec = len(xstr) - xstr.index('.') - 1
    except ValueError:
        x_prec = 0

    y_prec = None
    try:
        y_prec = len(xstr) - ystr.index('.') - 1
    except ValueError:
        y_prec = 0

    return (x_prec, y_prec)


class EditPanelForm(ScrolledPanel):
    """Base class for a form to be displayed on the edit panel.

    Attributes:
        ColorCallback: Callback type for when a color input is changed.
        FloatCallback: Callback type for when a float input is changed.
        canvas: The associated canvas.
        controller: The associated controller.
        net_index: The current network index. For now it is 0 since there is only one tab.
    """
    ColorCallback = Callable[[wx.Colour], None]
    FloatCallback = Callable[[float], None]

    canvas: Canvas
    controller: IController
    net_index: int
    labels: Dict[str, wx.Window]
    badges: Dict[str, wx.Window]
    _label_font: wx.Font  #: font for the form input label.
    _info_bitmap: wx.Image  # :  bitmap for the info badge (icon), for when an input is invalid.
    _info_length: int  #: length of the square reserved for _info_bitmap
    _title: wx.StaticText  #: title of the form
    _self_changes: bool  #: flag for if edits were made but the controller hasn't updated the view yet

    def __init__(self, parent, canvas: Canvas, controller: IController):
        super().__init__(parent, style=wx.VSCROLL)
        self.canvas = canvas
        self.controller = controller
        self.net_index = 0
        self.labels = dict()
        self.badges = dict()
        self._label_font = wx.Font(wx.FontInfo().Bold())
        info_image = wx.Image(resource_path('info-2-16.png'), wx.BITMAP_TYPE_PNG)
        self._info_bitmap = wx.Bitmap(info_image)
        self._info_length = 16
        self._title = wx.StaticText(self)  # only displayed when node(s) are selected
        title_font = wx.Font(wx.FontInfo(10))
        self._title.SetFont(title_font)
        self._self_changes = False
        self._selected_idx = set()

    @property
    def selected_idx(self):
        return self._selected_idx

    @abstractmethod
    def UpdateAllFields(self):
        pass

    def Update(self):
        if len(self._selected_idx) != 0 and not self._self_changes:
            self.UpdateAllFields()

        # clear validation errors
        for id_ in self.badges.keys():
            self._SetValidationState(True, id_)
        self._self_changes = False

    def InitLayout(self):
        sizer = self.InitAndGetSizer()
        self.CreateControls(sizer)
        self.SetSizer(sizer)
        self.SetupScrolling()

    def InitAndGetSizer(self) -> wx.Sizer:
        VGAP = 8
        HGAP = 5
        MORE_LEFT_PADDING = 0  # Left padding in addition to vgap
        MORE_TOP_PADDING = 2  # Top padding in addition to hgap
        MORE_RIGHT_PADDING = 0

        sizer = wx.GridBagSizer(vgap=VGAP, hgap=HGAP)

        # Set paddings
        # Add spacer of width w on the 0th column; add spacer of height h on the 0th row.
        # This results in a left padding of w + hgap and a top padding of h + vgap
        sizer.Add(MORE_LEFT_PADDING, MORE_TOP_PADDING, wx.GBPosition(0, 0), wx.GBSpan(1, 1))
        # Add spacer on column 3 to reserve space for info badge
        sizer.Add(self._info_length, 0, wx.GBPosition(0, 3), wx.GBSpan(1, 1))
        # Add spacer of width 5 on the 3rd column. This results in a right padding of 5 + hgap
        sizer.Add(MORE_RIGHT_PADDING, 0, wx.GBPosition(0, 4), wx.GBSpan(1, 1))

        # Ensure the input field takes up some percentage of width
        # Note that we might want to adjust this when scrollbars are displayed, but only in case
        # there is not enough width to display everything
        width = self.GetSize()[0]
        right_width = (width - VGAP * 3 - MORE_LEFT_PADDING - MORE_RIGHT_PADDING -
                       self._info_length) * 0.7
        sizer.Add(right_width, 0, wx.GBPosition(0, 2), wx.GBSpan(1, 1))
        sizer.AddGrowableCol(0, 0.3)
        sizer.AddGrowableCol(1, 0.7)

        sizer.Add(self._title, wx.GBPosition(1, 0), wx.GBSpan(1, 5), flag=wx.ALIGN_CENTER)
        self._AppendSpacer(sizer, 0)
        return sizer

    def _AppendControl(self, sizer: wx.Sizer, label_str: str, ctrl: wx.Control):
        """Append a control, its label, and its info badge to the last row of the sizer.

        Returns the automaticaly created label and info badge (wx.StaticText for now).
        """
        label = wx.StaticText(self, label=label_str)
        label.SetFont(self._label_font)
        rows = sizer.GetRows()
        sizer.Add(label, wx.GBPosition(rows, 1), wx.GBSpan(1, 1),
                  flag=wx.ALIGN_CENTER_VERTICAL | wx.ALIGN_RIGHT)
        sizer.Add(ctrl, wx.GBPosition(rows, 2), wx.GBSpan(1, 1),
                  flag=wx.ALIGN_CENTER_VERTICAL | wx.EXPAND)
        sizer.Add(0, self._info_length, wx.GBPosition(rows, 4), wx.GBSpan(1, 1))

        info_badge = wx.StaticBitmap(self, bitmap=self._info_bitmap)
        info_badge.Show(False)
        sizer.Add(info_badge, wx.GBPosition(rows, 3), wx.GBSpan(1, 1),
                  flag=wx.ALIGN_CENTER)
        self.labels[ctrl.GetId()] = label
        self.badges[ctrl.GetId()] = info_badge

    def _AppendSpacer(self, sizer: wx.Sizer, height: int):
        """Append a horizontal spacer with the given height.

        Note:
            The VGAP value still applies, i.e. there is an additional gap between the spacer and
            the next row.
        """
        rows = sizer.GetRows()
        sizer.Add(0, height, wx.GBPosition(rows, 0), wx.GBSpan(1, 5))

    def _AppendSubtitle(self, sizer: wx.Sizer, text: str) -> wx.StaticText:
        self._AppendSpacer(sizer, 3)
        line = wx.StaticLine(self, style=wx.HORIZONTAL)
        sizer.Add(line, wx.GBPosition(sizer.GetRows(), 0), wx.GBSpan(1, 5), flag=wx.EXPAND)
        statictext = wx.StaticText(self, label=text)
        font = wx.Font(wx.FontInfo(9))
        statictext.SetFont(font)
        sizer.Add(statictext, wx.GBPosition(sizer.GetRows(), 0), wx.GBSpan(1, 5), flag=wx.ALIGN_CENTER)
        self._AppendSpacer(sizer, 0)
        return statictext

    @classmethod
    def _SetBestInsertion(cls, ctrl: wx.TextCtrl, orig_text: str, orig_insertion: int):
        """Set the most natural insertion point for a paired-number text control.

        The format of the text control must be "X,Y" where X, Y are numbers, allowing whitespace.
        This should be called after the text control is manually changed by View during user's
        editing. Normally if the text changes the caret will be reset to the 0th position, but this
        calculates a smarter position to place the caret to produce a more natural behavior.

        Args:
            ctrl: The text control, whose value is already programmatically changed.
            orig_text: The value of the text control before it was changed.
            orig_insertion: The original caret position from GetInsertionPoint().
        """
        new_text = ctrl.GetValue()
        mid = orig_text.index(',')

        if orig_insertion > mid:
            ctrl.SetInsertionPoint(len(new_text))
        else:
            tokens = new_text.split(',')
            assert len(tokens) == 2

            left = tokens[0].strip()
            lstart = new_text.index(left)
            lend = lstart + len(left)
            ctrl.SetInsertionPoint(lend)

    def _SetValidationState(self, good: bool, ctrl_id: str, message: str = ""):
        """Set the validation state for a control.

        Args:
            good: Whether the control is currently valid.
            ctrl_id: The ID of the control.
            message: The message displayed, if the control is not valid.
        """
        badge = self.badges[ctrl_id]
        if good:
            badge.Show(False)
        else:
            badge.Show(True)
            badge.SetToolTip(message)
        self.GetSizer().Layout()

    def _CreateColorControl(self, label: str, alpha_label: str,
                            color_callback: ColorCallback, alpha_callback: FloatCallback,
                            sizer: wx.Sizer, alpha_range: Tuple[float, float] = (0, 1)) \
            -> Tuple[wx.ColourPickerCtrl, wx.TextCtrl]:
        """Helper method for creating a color control and adding it to the form.

        Args:
            label: The label text for the color control.
            alpha_label: The label text for the alpha control. Relevant only on Windows.
            color_callback: Callback called when the color changes.
            alpha_callback: Callback called when the alpha changes. Relevant only on Windows.
            sizer: The sizer to which widgets should be added.
            alpha_range: The inclusive range for the alpha value.

        Returns:
            A tuple of the color control and the alpha control.
        """
        ctrl = wx.ColourPickerCtrl(self)
        ctrl.Bind(wx.EVT_COLOURPICKER_CHANGED, color_callback)
        self._AppendControl(sizer, label, ctrl)

        alpha_ctrl = None

        if on_msw():
            # Windows does not support picking alpha in color picker. So we add an additional
            # field for that
            alpha_ctrl = wx.TextCtrl(self)
            self._AppendControl(sizer, alpha_label, alpha_ctrl)
            callback = self._MakeFloatCtrlFunction(alpha_ctrl.GetId(), alpha_callback, alpha_range)
            alpha_ctrl.Bind(wx.EVT_TEXT, callback)

        return ctrl, alpha_ctrl

    def _MakeFloatCtrlFunction(self, ctrl_id: str, callback: FloatCallback,
                               range_: Tuple[Optional[float], Optional[float]],
                               left_incl: bool = True, right_incl: bool = True):
        """Helper method that creates a validation function for a TextCtrl that only allows floats.

        Args:
            ctrl_id: ID of the TextCtrl, for which this validation function is created.
            callback: Callback for when the float is changed and passes the validation tests.
            range_: Inclusive range for the allowed floats.

        Returns:
            The validation function.
        """
        lo, hi = range_

        def float_ctrl_fn(evt):
            text = evt.GetString()
            value: float
            try:
                value = float(text)
            except ValueError:
                self._SetValidationState(False, ctrl_id, "Value must be a number")
                return

            good = True
            if left_incl:
                if lo is not None and value < lo:
                    good = False
            else:
                if lo is not None and value <= lo:
                    good = False

            if right_incl:
                if hi is not None and value > hi:
                    good = False
            else:
                if hi is not None and value >= hi:
                    good = False

            if not good:
                err_msg: str
                if lo is not None and hi is not None:
                    left = '[' if left_incl else '('
                    right = ']' if right_incl else ')'
                    err_msg = "Value must be in range {}{}, {}{}".format(left, lo, hi, right)
                else:
                    if lo is not None:
                        incl_text = 'or equal to' if left_incl else ''
                        err_msg = "Value must greater than {} {}".format(incl_text, lo)
                    else:
                        incl_text = 'or equal to' if right_incl else ''
                        err_msg = "Value must less than {} {}".format(incl_text, hi)
                self._SetValidationState(False, ctrl_id, err_msg)
                return

            callback(value)
            self._SetValidationState(True, ctrl_id)

        return float_ctrl_fn

    @classmethod
    def _GetMultiColor(cls, colors: List[wx.Colour]) -> Tuple[wx.Colour, Optional[int]]:
        """Helper method for producing one single color from a list of colors.

        Editing programs that allows selection of multiple entities usually support editing all of
        the selected entities at once. When a property of all the selected entities are the same,
        the displayed value of that property is that single value precisely. However, if they are
        not the same, usually a "null" or default value is shown on the form. Following this scheme,
        this helper returns the common color/alpha if all values are the same, or a default value
        if not.

        Note:
            On Windows the RGB and the alpha are treated as different fields due to the lack of
            alpha field in the color picker screen. Therefore, the RGB and the alpha fields are
            considered different fields as far as uniqueness is considered.
        """
        if on_msw():
            rgbset = set(c.GetRGB() for c in colors)
            rgb = copy.copy(wx.BLACK)
            if len(rgbset) == 1:
                rgb.SetRGB(next(iter(rgbset)))

            alphaset = set(c.Alpha() for c in colors)
            alpha = next(iter(alphaset)) if len(alphaset) == 1 else None
            return rgb, alpha
        else:
            rgbaset = set(c.GetRGBA() for c in colors)
            rgba = copy.copy(wx.BLACK)
            if len(rgbaset) == 1:
                rgba.SetRGBA(next(iter(rgbaset)))

            return rgba, None

    @classmethod
    def _GetMultiFloatText(cls, values: Set[float], precision: int) -> str:
        """Returns the common float value if the set has only one element, otherwise return "?".

        See _GetMultiColor for more detail.
        """
        return no_rzeros(next(iter(values)), precision) if len(values) == 1 else '?'

    @classmethod
    def _AlphaToText(cls, alpha: Optional[int], prec: int) -> str:
        """Simple helper for converting an alpha value ~[0, 255] to the range [0, 1].

        Args:
            alpha: The alpha value in range 0-255. If None, "?" will be returned.
            precision: The precision of the float string returned.
        """
        if alpha is None:
            return '?'
        else:
            return no_rzeros(alpha / 255, prec)

    def _ChangePairValue(self, ctrl: wx.TextCtrl, new_val: Vec2, prec: int):
        """Helper for updating the value of a paired number TextCtrl.

        The TextCtrl accepts text in the format "X, Y" where X and Y are floats. The control is
        not updated if the new and old values are identical (considering precision).

        Args:
            ctrl: The TextCtrl widget.
            new_val: The new pair of floats to update the control with.
            prec: The precision of the numbers. The new value is rounded to this precision.
        """
        old_text = ctrl.GetValue()
        old_val = Vec2(parse_num_pair(old_text))

        # round old_val to desired precision. We don't want to refresh value when user is typing,
        # even if their value exceeded our precision
        if old_val != new_val:
            if ctrl.HasFocus():
                orig_insertion = ctrl.GetInsertionPoint()
                wx.CallAfter(
                    lambda: self._SetBestInsertion(ctrl, old_text, orig_insertion))
            ctrl.ChangeValue('{} , {}'.format(
                no_rzeros(new_val.x, prec), no_rzeros(new_val.y, prec)))


class NodeForm(EditPanelForm):
    """Form for editing one or multiple nodes.

    Attributes:
        _nodes: List[Node]  #: current list of nodes in canvas.
        _selected_idx: Set[int]  #: current list of selected indices in canvas.
        _bounding_rect: Optional[Rect]  #: the exact bounding rectangle of the selected nodes
        id_ctrl: wx.TextCtrl
        pos_ctrl: wx.TextCtrl
        size_ctrl: wx.TextCtrl
        fill_ctrl: wx.ColourPickerCtrl
        fill_alpha_ctrl: Optional[wx.TextCtrl]
        border_ctrl: wx.ColourPickerCtrl
        border_alpha_ctrl: Optional[wx.TextCtrl]
        border_width_ctrl: wx.TextCtrl
    """

    def __init__(self, parent, canvas: Canvas, controller: IController):
        super().__init__(parent, canvas, controller)
        self._nodes = list()
<<<<<<< HEAD
        self._selected_idx = set()
        self._bounding_rect = None  # No padding
        sizer = self.InitAndGetSizer()
        self.CreateControls(sizer)
        self.SetSizer(sizer)
        self.SetupScrolling()

    @property
    def selected_idx(self):
        return self._selected_idx
=======
        self._bounding_rect = None  # No padding
        self.InitLayout()
>>>>>>> 8cd7aaab

    def UpdateNodes(self, nodes: List[Node]):
        """Function called after the list of nodes have been updated."""
        self._nodes = nodes
<<<<<<< HEAD
        if len(self._selected_idx) != 0 and not self._self_changes:
            self.UpdateAllFields()

        # clear validation errors
        for id_ in self.badges.keys():
            self._SetValidationState(True, id_)

    def UpdateNodeSelection(self, selected_idx: List[int]):
=======
        self.Update()

    def UpdateSelection(self, selected_idx: List[int]):
>>>>>>> 8cd7aaab
        """Function called after the list of selected nodes have been updated."""
        self._selected_idx = selected_idx
        if len(self._selected_idx) != 0:
            # clear position value
            self.pos_ctrl.ChangeValue('')
            self.UpdateAllFields()

            title_label = 'Edit Node' if len(self._selected_idx) == 1 else 'Edit Multiple Nodes'
            self._title.SetLabel(title_label)

            id_text = 'identifier' if len(self._selected_idx) == 1 else 'identifiers'
            self.labels[self.id_ctrl.GetId()].SetLabel(id_text)

            size_text = 'size' if len(self._selected_idx) == 1 else 'total span'
            self.labels[self.size_ctrl.GetId()].SetLabel(size_text)

    def UpdateDidDragMoveNodes(self):
        """Function called after the selected nodes were moved by dragging."""
<<<<<<< HEAD
=======
        # possibly empty because node was dragged along with its compartment
        if len(self._selected_idx) == 0:
            return
>>>>>>> 8cd7aaab
        nodes = get_nodes_by_idx(self._nodes, self._selected_idx)
        prec = settings['decimal_precision']

        pos: Vec2
        if len(self._selected_idx) == 1:
            [node] = nodes
            pos = node.position
        else:
            self._bounding_rect = get_bounding_rect([n.rect for n in nodes])
            pos = self._bounding_rect.position
        self._ChangePairValue(self.pos_ctrl, pos, prec)

    def UpdateDidDragResizeNodes(self):
        """Function called after the selected nodes were resized by dragging."""
        nodes = get_nodes_by_idx(self._nodes, self._selected_idx)
        prec = settings['decimal_precision']
        pos: Vec2
        size: Vec2
        if len(self._selected_idx) == 1:
            [node] = nodes
            pos = node.position
            size = node.size
        else:
            self._bounding_rect = get_bounding_rect([n.rect for n in nodes])
            pos = self._bounding_rect.position
            size = self._bounding_rect.size

        self._ChangePairValue(self.pos_ctrl, pos, prec)
        self._ChangePairValue(self.size_ctrl, size, prec)

    def CreateControls(self, sizer):
        self.id_ctrl = wx.TextCtrl(self)
        self.id_ctrl.Bind(wx.EVT_TEXT, self._OnIdText)
        self._AppendControl(sizer, 'identifier', self.id_ctrl)

        self.pos_ctrl = wx.TextCtrl(self)
        self.pos_ctrl.Bind(wx.EVT_TEXT, self._OnPosText)
        self._AppendControl(sizer, 'position', self.pos_ctrl)

        self.size_ctrl = wx.TextCtrl(self)
        self.size_ctrl.Bind(wx.EVT_TEXT, self._OnSizeText)
        self._AppendControl(sizer, 'size', self.size_ctrl)

        self.fill_ctrl, self.fill_alpha_ctrl = self._CreateColorControl(
            'fill color', 'fill opacity',
            self._OnFillColorChanged, self._FillAlphaCallback,
            sizer)

        self.border_ctrl, self.border_alpha_ctrl = self._CreateColorControl(
            'border color', 'border opacity',
            self._OnBorderColorChanged, self._BorderAlphaCallback,
            sizer)

        self.border_width_ctrl = wx.TextCtrl(self)
        self._AppendControl(sizer, 'border width', self.border_width_ctrl)
        border_callback = self._MakeFloatCtrlFunction(self.border_width_ctrl.GetId(),
                                                      self._BorderWidthCallback, (1, 100))
        self.border_width_ctrl.Bind(wx.EVT_TEXT, border_callback)

    def _OnIdText(self, evt):
        """Callback for the ID control."""
        new_id = evt.GetString()
        assert len(self._selected_idx) == 1
        [nodei] = self._selected_idx
        ctrl_id = self.id_ctrl.GetId()
        if len(new_id) == 0:
            self._SetValidationState(False, ctrl_id, "ID cannot be empty")
            return
        else:
            for node in self._nodes:
                if node.id_ == new_id:
                    self._SetValidationState(False, ctrl_id, "Not saved: Duplicate ID")
                    return
            else:
                # loop terminated fine. There is no duplicate ID
                self._self_changes = True
                if not self.controller.rename_node(self.net_index, nodei, new_id):
                    # this should not happen!
                    assert False
        self._SetValidationState(True, self.id_ctrl.GetId())

    def _OnPosText(self, evt):
        """Callback for the position control."""
        text = evt.GetString()
        xy = parse_num_pair(text)
        ctrl_id = self.pos_ctrl.GetId()
        if xy is None:
            self._SetValidationState(False, ctrl_id, 'Should be in the form "X, Y"')
            return

        pos = Vec2(xy)
        if pos.x < 0 or pos.y < 0:
            self._SetValidationState(False, ctrl_id, 'Position coordinates should be non-negative')
            return
        nodes = get_nodes_by_idx(self._nodes, self._selected_idx)
        bounds = Rect(Vec2(), self.canvas.realsize)
        clamped = None
        if len(nodes) == 1:
            [node] = nodes
            clamped = clamp_rect_pos(Rect(pos, node.size), bounds)
            if node.position != clamped or pos != clamped:
                self._self_changes = True
                node.position = clamped
                self.controller.start_group()
                post_event(DidMoveNodesEvent(nodes, clamped - node.position, dragged=False))
                self.controller.move_node(self.net_index, node.index, node.position)
                self.controller.end_group()
        else:
            clamped = clamp_rect_pos(Rect(pos, self._bounding_rect.size), bounds)
            if self._bounding_rect.position != pos or pos != clamped:
                offset = clamped - self._bounding_rect.position
                self._self_changes = True
                self.controller.start_group()
                for node in nodes:
                    node.position += offset
                post_event(DidMoveNodesEvent(nodes, offset, dragged=False))
                for node in nodes:
                    self.controller.move_node(self.net_index, node.index, node.position)
                self.controller.end_group()
        self._SetValidationState(True, self.pos_ctrl.GetId())

    def _OnSizeText(self, evt):
        """Callback for the size control."""
        ctrl_id = self.size_ctrl.GetId()
        text = evt.GetString()
        wh = parse_num_pair(text)
        if wh is None:
            self._SetValidationState(False, ctrl_id, 'Should be in the form "width, height"')
            return

        nodes = get_nodes_by_idx(self._nodes, self._selected_idx)
        min_width = settings['min_node_width']
        min_height = settings['min_node_height']
        size = Vec2(wh)
        if len(nodes) == 1:
            [node] = nodes

            if size.x < min_width or size.y < min_height:
                message = 'Node size needs to be at least ({}, {})'.format(min_width, min_height)
                self._SetValidationState(False, ctrl_id, message)
                return

            clamped = clamp_rect_size(Rect(node.position, size), self.canvas.realsize)
            if node.size != clamped or size != clamped:
                self._self_changes = True
                self.controller.set_node_size(self.net_index, node.index,
                                                  Vec2(clamped.x, clamped.y))
        else:
            min_nw = min(n.size.x for n in nodes)
            min_nh = min(n.size.y for n in nodes)
            min_ratio = Vec2(min_width / min_nw, min_height / min_nh)
            limit = self._bounding_rect.size.elem_mul(min_ratio)

            if size.x < limit.x or size.y < limit.y:
                message = 'Size of bounding box needs to be at least ({}, {})'.format(
                    no_rzeros(limit.x, 2), no_rzeros(limit.y, 2))
                self._SetValidationState(False, ctrl_id, message)
                return

            clamped = clamp_rect_size(Rect(self._bounding_rect.position, size),
                                      self.canvas.realsize)
            if self._bounding_rect.size != clamped or size != clamped:
                ratio = clamped.elem_div(self._bounding_rect.size)
                self._self_changes = True
                self.controller.start_group()
                for node in nodes:
                    rel_pos = node.position - self._bounding_rect.position
                    new_pos = self._bounding_rect.position + rel_pos.elem_mul(ratio)
                    self.controller.move_node(self.net_index, node.index, new_pos)
                    self.controller.set_node_size(self.net_index, node.index,
                                                      node.size.elem_mul(ratio))
                self.controller.end_group()
        self._SetValidationState(True, self.size_ctrl.GetId())

    def _OnFillColorChanged(self, evt: wx.Event):
        """Callback for the fill color control."""
        fill = evt.GetColour()
        nodes = get_nodes_by_idx(self._nodes, self._selected_idx)
        self._self_changes = True
        self.controller.start_group()
        for node in nodes:
            if on_msw():
                self.controller.set_node_fill_rgb(self.net_index, node.index, fill)
            else:
                # we can set both the RGB and the alpha at the same time
                self.controller.set_node_fill_rgb(self.net_index, node.index, fill)
                self.controller.set_node_fill_alpha(self.net_index, node.index, fill.Alpha())
        self.controller.end_group()

    def _OnBorderColorChanged(self, evt: wx.Event):
        """Callback for the border color control."""
        border = evt.GetColour()
        nodes = get_nodes_by_idx(self._nodes, self._selected_idx)
        self._self_changes = True
        self.controller.start_group()
        for node in nodes:
            if on_msw():
                self.controller.set_node_border_rgb(self.net_index, node.index, border)
            else:
                # we can set both the RGB and the alpha at the same time
                self.controller.set_node_border_rgb(self.net_idnex, node.index, border)
                self.controller.set_node_border_alpha(
                    self.net_index, node.index, border.Alpha())
        self.controller.end_group()

    def _FillAlphaCallback(self, alpha: float):
        """Callback for when the fill alpha changes."""
        nodes = get_nodes_by_idx(self._nodes, self._selected_idx)
        self._self_changes = True
        self.controller.start_group()
        for node in nodes:
            self.controller.set_node_fill_alpha(self.net_index, node.index, int(alpha * 255))
        self.controller.end_group()

    def _BorderAlphaCallback(self, alpha: float):
        """Callback for when the border alpha changes."""
        nodes = get_nodes_by_idx(self._nodes, self._selected_idx)
        self._self_changes = True
        self.controller.start_group()
        for node in nodes:
            self.controller.set_node_border_alpha(self.net_index, node.index, int(alpha * 255))
        self.controller.end_group()

    def _BorderWidthCallback(self, width: float):
        """Callback for when the border width changes."""
        nodes = get_nodes_by_idx(self._nodes, self._selected_idx)
        self._self_changes = True
        self.controller.start_group()
        for node in nodes:
            self.controller.set_node_border_width(self.net_index, node.index, width)
        self.controller.end_group()

    def UpdateAllFields(self):
        """Update the form field values based on current data."""
        self._self_changes = False
        assert len(self._selected_idx) != 0
        nodes = get_nodes_by_idx(self._nodes, self._selected_idx)
        prec = settings['decimal_precision']
        id_text: str
        pos: Vec2
        size: Vec2
        fill: wx.Colour
        fill_alpha: Optional[int]
        border: wx.Colour
        border_alpha: Optional[int]
        if len(self._selected_idx) == 1:
            [node] = nodes
            self.id_ctrl.Enable(True)
            id_text = node.id_
            '''
            pos_text = '{}, {}'.format(no_trailing_zeros(node.position.x, prec),
                                       no_trailing_zeros(node.position.y, prec))
            '''
            pos = node.position
            size = node.size
            fill = node.fill_color
            fill_alpha = node.fill_color.Alpha()
            border = node.border_color
            border_alpha = node.border_color.Alpha()
        else:
            self.id_ctrl.Enable(False)
            id_text = '; '.join(sorted(list(n.id_ for n in nodes)))

            self._bounding_rect = get_bounding_rect([n.rect for n in nodes])
            pos = self._bounding_rect.position
            size = self._bounding_rect.size

            fill, fill_alpha = self._GetMultiColor(list(n.fill_color for n in nodes))
            border, border_alpha = self._GetMultiColor(list(n.border_color for n in nodes))

        border_width = self._GetMultiFloatText(set(n.border_width for n in nodes), prec)

        self.id_ctrl.ChangeValue(id_text)
        self._ChangePairValue(self.pos_ctrl, pos, prec)
        self._ChangePairValue(self.size_ctrl, size, prec)
        self.fill_ctrl.SetColour(fill)
        self.border_ctrl.SetColour(border)

        # set fill alpha if on windows
        if on_msw():
            self.fill_alpha_ctrl.ChangeValue(self._AlphaToText(fill_alpha, prec))
            self.border_alpha_ctrl.ChangeValue(self._AlphaToText(border_alpha, prec))

        self.border_width_ctrl.ChangeValue(border_width)


@dataclass
class StoichInfo:
    """Helper class that stores node stoichiometry info for reaction form"""
    nodei: int
    stoich: float


class ReactionForm(EditPanelForm):
    def __init__(self, parent, canvas: Canvas, controller: IController):
        super().__init__(parent, canvas, controller)

        self._reactions = list()
<<<<<<< HEAD
        self._selected_idx = set()

        sizer = self.InitAndGetSizer()
        self.CreateControls(sizer)
        self.SetSizer(sizer)
        self.SetupScrolling()

    @property
    def selected_idx(self):
        return self._selected_idx
=======

        self.InitLayout()
>>>>>>> 8cd7aaab

    def CreateControls(self, sizer: wx.Sizer):
        # TODO create field for stroke thickness
        self.id_ctrl = wx.TextCtrl(self)
        self.id_ctrl.Bind(wx.EVT_TEXT, self._OnIdText)
        self._AppendControl(sizer, 'identifier', self.id_ctrl)

        self.ratelaw_ctrl = wx.TextCtrl(self)
        self.ratelaw_ctrl.Bind(wx.EVT_TEXT, self._OnRateLawText)
        self._AppendControl(sizer, 'rate law', self.ratelaw_ctrl)

        self.fill_ctrl, self.fill_alpha_ctrl = self._CreateColorControl(
            'fill color', 'fill opacity',
            self._OnFillColorChanged, self._FillAlphaCallback, sizer)

        self.stroke_width_ctrl = wx.TextCtrl(self)
        stroke_cb = self._MakeFloatCtrlFunction(self.stroke_width_ctrl.GetId(),
                                                      self._StrokeWidthCallback, (0.1, 100))
        self.stroke_width_ctrl.Bind(wx.EVT_TEXT, stroke_cb)
        self._AppendControl(sizer, 'line width', self.stroke_width_ctrl)

        self._reactant_subtitle = None
        self._product_subtitle = None
        self.reactant_stoich_ctrls = list()
        self.product_stoich_ctrls = list()

    def _OnIdText(self, evt):
        """Callback for the ID control."""
        new_id = evt.GetString()
        assert len(self._selected_idx) == 1, 'Reaction ID field should be disabled when ' + \
            'multiple are selected'
        [reai] = self._selected_idx
        ctrl_id = self.id_ctrl.GetId()
        if len(new_id) == 0:
            self._SetValidationState(False, ctrl_id, "ID cannot be empty")
            return
        else:
            for rxn in self._reactions:
                if rxn.id_ == new_id:
                    self._SetValidationState(False, ctrl_id, "Not saved: Duplicate ID")
                    return

            # loop terminated fine. There is no duplicate ID
            self._self_changes = True
            self.controller.rename_reaction(self.net_index, reai, new_id)
            self._SetValidationState(True, ctrl_id)
    
    def _StrokeWidthCallback(self, width: float):
        reactions = [r for r in self._reactions if r.index in self._selected_idx]
        self._self_changes = True
        self.controller.start_group()
        for rxn in reactions:
            self.controller.set_reaction_line_thickness(self.net_index, rxn.index, width)
        self.controller.end_group()

    def _OnFillColorChanged(self, evt: wx.Event):
        """Callback for the fill color control."""
        fill = evt.GetColour()
        reactions = [r for r in self._reactions if r.index in self._selected_idx]
        self._self_changes = True
        self.controller.start_group()
        for rxn in reactions:
            if on_msw():
                self.controller.set_reaction_fill_rgb(self.net_index, rxn.index, fill)
            else:
                # we can set both the RGB and the alpha at the same time
                self.controller.set_reaction_fill_rgb(self.net_index, rxn.index, fill)
                self.controller.set_reaction_fill_alpha(self.net_index, rxn.index, fill.Alpha())
        self.controller.end_group()

    def _FillAlphaCallback(self, alpha: float):
        """Callback for when the fill alpha changes."""
        reactions = (r for r in self._reactions if r.index in self._selected_idx)
        self._self_changes = True
        self.controller.start_group()
        for rxn in reactions:
            self.controller.set_reaction_fill_alpha(self.net_index, rxn.index, int(alpha * 255))
        self.controller.end_group()

    def _OnRateLawText(self, evt: wx.Event):
        ratelaw = evt.GetString()
        assert len(self._selected_idx) == 1, 'Reaction rate law field should be disabled when ' + \
            'multiple are selected'
        [reai] = self._selected_idx
        self._self_changes = True
        self.controller.set_reaction_ratelaw(self.net_index, reai, ratelaw)

    def UpdateReactions(self, reactions: List[Reaction]):
        """Function called after the list of nodes have been updated."""
        self._reactions = reactions
<<<<<<< HEAD
        if len(self._selected_idx) != 0 and not self._self_changes:
            self.UpdateAllFields()

            # clear validation errors
            for id_ in self.badges.keys():
                self._SetValidationState(True, id_)
        self._self_changes = False

    def UpdateReactionSelection(self, selected_idx: List[int]):
=======
        self.Update()

    def UpdateSelection(self, selected_idx: List[int]):
>>>>>>> 8cd7aaab
        """Function called after the list of selected nodes have been updated."""
        self._selected_idx = selected_idx
        if len(self._selected_idx) != 0:
            title_label = 'Edit Reaction' if len(self._selected_idx) == 1 \
                else 'Edit Multiple Reactions'
            self._title.SetLabel(title_label)

            id_text = 'identifier' if len(self._selected_idx) == 1 else 'identifiers'
            self.labels[self.id_ctrl.GetId()].SetLabel(id_text)
            self.UpdateAllFields()

    def _UpdateStoichFields(self, reai: int, reactants: List[StoichInfo], products: List[StoichInfo]):
        sizer = self.GetSizer()

        self.Freeze()
        if self._reactant_subtitle is not None:
            start_row = sizer.GetItemPosition(self._reactant_subtitle).GetRow() - 2

            index = 0
            while index < sizer.GetItemCount():
                pos = sizer.GetItemPosition(index)
                if pos.GetRow() >= start_row:
                    item = sizer.GetItem(index)
                    if item.IsWindow():
                        window = item.GetWindow()
                        winid = window.GetId()
                        if winid in self.badges:
                            del self.badges[winid]
                            del self.labels[winid]
                        item.GetWindow().Destroy()
                    else:
                        sizer.Remove(index)
                else:
                    index += 1

            self._reactant_subtitle = None
            self._product_subtitle = None
            # reset rows
            sizer.SetRows(start_row)

        if len(reactants) != 0:
            # add back the fields
            self._reactant_subtitle = self._AppendSubtitle(sizer, 'Reactants')
            for stoich in reactants:
                stoich_ctrl = wx.TextCtrl(self, value=no_rzeros(stoich.stoich, precision=2))
                node_id = self.controller.get_node_id(self.net_index, stoich.nodei)
                self._AppendControl(sizer, node_id, stoich_ctrl)
                inner_callback = self._MakeSetSrcStoichFunction(reai, stoich.nodei)
                callback = self._MakeFloatCtrlFunction(stoich_ctrl.GetId(), inner_callback, (0, None),
                                                    left_incl=False)
                stoich_ctrl.Bind(wx.EVT_TEXT, callback)

            self._product_subtitle = self._AppendSubtitle(sizer, 'Products')
            for stoich in products:
                stoich_ctrl = wx.TextCtrl(self, value=no_rzeros(stoich.stoich, precision=2))
                node_id = self.controller.get_node_id(self.net_index, stoich.nodei)
                self._AppendControl(sizer, node_id, stoich_ctrl)
                inner_callback = self._MakeSetDestStoichFunction(reai, stoich.nodei)
                callback = self._MakeFloatCtrlFunction(
                    stoich_ctrl.GetId(), inner_callback, (0, None), left_incl=False)
                stoich_ctrl.Bind(wx.EVT_TEXT, callback)

        sizer.Layout()
        self.Thaw()

    def _MakeSetSrcStoichFunction(self, reai: int, nodei: int):
        def ret(val: float):
            self._self_changes = True
            self.controller.set_src_node_stoich(self.net_index, reai, nodei, val)

        return ret

    def _MakeSetDestStoichFunction(self, reai: int, nodei: int):
        def ret(val: float):
            self._self_changes = True
            self.controller.set_dest_node_stoich(self.net_index, reai, nodei, val)

        return ret

    def _GetSrcStoichs(self, reai: int):
        ids = self.controller.get_list_of_src_indices(self.net_index, reai)
        return [StoichInfo(id_, self.controller.get_src_node_stoich(self.net_index, reai, id_))
                for id_ in ids]

    def _GetDestStoichs(self, reai: int):
        ids = self.controller.get_list_of_dest_indices(self.net_index, reai)
        return [StoichInfo(id_, self.controller.get_dest_node_stoich(self.net_index, reai, id_))
                for id_ in ids]

    def UpdateAllFields(self):
        """Update all reaction fields from current data."""
        self._self_changes = False
        assert len(self._selected_idx) != 0
        reactions = [r for r in self._reactions if r.index in self._selected_idx]
        id_text = '; '.join(sorted(list(r.id_ for r in reactions)))
        fill: wx.Colour
        fill_alpha: Optional[int]
        ratelaw_text: str
        line_width: str

        prec = settings['decimal_precision']

        if len(self._selected_idx) == 1:
            [reaction] = reactions
            reai = reaction.index
            self.id_ctrl.Enable()
            fill = reaction.fill_color
            fill_alpha = reaction.fill_color.Alpha()
            ratelaw_text = reaction.rate_law
            self.ratelaw_ctrl.Enable()
            line_width = str(reaction.thickness)
            self._UpdateStoichFields(reai, self._GetSrcStoichs(reai), self._GetDestStoichs(reai))
        else:
            self.id_ctrl.Disable()
            fill, fill_alpha = self._GetMultiColor(list(r.fill_color for r in reactions))
            ratelaw_text = 'multiple'
            self.ratelaw_ctrl.Disable()
            self._UpdateStoichFields(0, [], [])

        stroke_width = self._GetMultiFloatText(set(r.thickness for r in reactions), prec)

        self.id_ctrl.ChangeValue(id_text)
        self.fill_ctrl.SetColour(fill)
        self.ratelaw_ctrl.ChangeValue(ratelaw_text)
        self.stroke_width_ctrl.ChangeValue(stroke_width)

        if on_msw():
            self.fill_alpha_ctrl.ChangeValue(self._AlphaToText(fill_alpha, prec))


class CompartmentForm(EditPanelForm):
    _compartments: List[Compartment]

    def __init__(self, parent, canvas: Canvas, controller: IController):
        super().__init__(parent, canvas, controller)
        self._compartments = list()
        
        self.InitLayout()

    def CreateControls(self, sizer: wx.Sizer):
        self.id_ctrl = wx.TextCtrl(self)
        self.id_ctrl.Bind(wx.EVT_TEXT, self._OnIdText)
        self._AppendControl(sizer, 'identifier', self.id_ctrl)

    def _OnIdText(self, evt):
        """Callback for the ID control."""
        new_id = evt.GetString()
        assert len(self._selected_idx) == 1, 'Compartment ID field should be disabled when ' + \
            'multiple are selected'
        [compi] = self._selected_idx
        ctrl_id = self.id_ctrl.GetId()
        if len(new_id) == 0:
            self._SetValidationState(False, ctrl_id, "ID cannot be empty")
            return
        else:
            for rxn in self._reactions:
                if rxn.id_ == new_id:
                    self._SetValidationState(False, ctrl_id, "Not saved: Duplicate ID")
                    return

            # loop terminated fine. There is no duplicate ID
            self._self_changes = True
            self.controller.rename_compartment(self.net_index, compi, new_id)
            self._SetValidationState(True, ctrl_id)

    def UpdateCompartments(self, comps: List[Compartment]):
        self._compartments = comps
        self.Update()

    def UpdateSelection(self, selected_idx: List[int]):
        self._selected_idx = selected_idx
        if len(self._selected_idx) != 0:
            # clear position value
            #self.pos_ctrl.ChangeValue('')
            self.UpdateAllFields()

            title_label = 'Edit Compartment' if len(self._selected_idx) == 1 else 'Edit Multiple Compartments'
            self._title.SetLabel(title_label)

            id_text = 'identifier' if len(self._selected_idx) == 1 else 'identifiers'
            self.labels[self.id_ctrl.GetId()].SetLabel(id_text)

    def UpdateAllFields(self):
        self._self_changes = False
        comps = [c for c in self._compartments if c.index in self.selected_idx]
        assert len(comps) == len(self.selected_idx)
        id_text = '; '.join([c.id_ for c in comps])
        if len(self._selected_idx) == 1:
            [comp] = comps
            self.id_ctrl.Enable()
        else:
            self.id_ctrl.Disable()
        self.id_ctrl.ChangeValue(id_text)
<|MERGE_RESOLUTION|>--- conflicted
+++ resolved
@@ -1,1104 +1,1051 @@
-"""All sorts of form widgets, mainly those used in EditPanel.
-"""
-# pylint: disable=maybe-no-member
-import wx
-from wx.lib.scrolledpanel import ScrolledPanel
-from abc import abstractmethod
-import copy
-from dataclasses import dataclass
-from typing import Any, Callable, Dict, List, Optional, Set, Tuple, Union
-from .config import theme, settings
-from .events import DidMoveNodesEvent, post_event
-from .mvc import IController
-from .utils import no_rzeros, on_msw, resource_path
-from .canvas.canvas import Canvas, Node
-from .canvas.data import Compartment, Reaction
-from .canvas.geometry import Rect, Vec2, clamp_rect_pos, clamp_rect_size, get_bounding_rect
-from .canvas.utils import get_nodes_by_idx
-
-
-def parse_num_pair(text: str) -> Optional[Tuple[float, float]]:
-    """Parse a pair of floats from a string with form "X,Y" and return a tuple.
-
-    Returns None if failed to parse.
-    """
-    nums = text.split(",")
-    if len(nums) != 2:
-        return None
-
-    xstr, ystr = nums
-    x = None
-    y = None
-    try:
-        x = float(xstr)
-        y = float(ystr)
-    except ValueError:
-        return None
-
-    return (x, y)
-
-
-def parse_precisions(text: str) -> Tuple[int, int]:
-    """Given a string in format 'X, Y' of floats, return the decimal precisions of X and Y."""
-    nums = text.split(",")
-    assert len(nums) == 2
-
-    xstr = nums[0].strip()
-    ystr = nums[1].strip()
-    x_prec = None
-    try:
-        x_prec = len(xstr) - xstr.index('.') - 1
-    except ValueError:
-        x_prec = 0
-
-    y_prec = None
-    try:
-        y_prec = len(xstr) - ystr.index('.') - 1
-    except ValueError:
-        y_prec = 0
-
-    return (x_prec, y_prec)
-
-
-class EditPanelForm(ScrolledPanel):
-    """Base class for a form to be displayed on the edit panel.
-
-    Attributes:
-        ColorCallback: Callback type for when a color input is changed.
-        FloatCallback: Callback type for when a float input is changed.
-        canvas: The associated canvas.
-        controller: The associated controller.
-        net_index: The current network index. For now it is 0 since there is only one tab.
-    """
-    ColorCallback = Callable[[wx.Colour], None]
-    FloatCallback = Callable[[float], None]
-
-    canvas: Canvas
-    controller: IController
-    net_index: int
-    labels: Dict[str, wx.Window]
-    badges: Dict[str, wx.Window]
-    _label_font: wx.Font  #: font for the form input label.
-    _info_bitmap: wx.Image  # :  bitmap for the info badge (icon), for when an input is invalid.
-    _info_length: int  #: length of the square reserved for _info_bitmap
-    _title: wx.StaticText  #: title of the form
-    _self_changes: bool  #: flag for if edits were made but the controller hasn't updated the view yet
-
-    def __init__(self, parent, canvas: Canvas, controller: IController):
-        super().__init__(parent, style=wx.VSCROLL)
-        self.canvas = canvas
-        self.controller = controller
-        self.net_index = 0
-        self.labels = dict()
-        self.badges = dict()
-        self._label_font = wx.Font(wx.FontInfo().Bold())
-        info_image = wx.Image(resource_path('info-2-16.png'), wx.BITMAP_TYPE_PNG)
-        self._info_bitmap = wx.Bitmap(info_image)
-        self._info_length = 16
-        self._title = wx.StaticText(self)  # only displayed when node(s) are selected
-        title_font = wx.Font(wx.FontInfo(10))
-        self._title.SetFont(title_font)
-        self._self_changes = False
-        self._selected_idx = set()
-
-    @property
-    def selected_idx(self):
-        return self._selected_idx
-
-    @abstractmethod
-    def UpdateAllFields(self):
-        pass
-
-    def Update(self):
-        if len(self._selected_idx) != 0 and not self._self_changes:
-            self.UpdateAllFields()
-
-        # clear validation errors
-        for id_ in self.badges.keys():
-            self._SetValidationState(True, id_)
-        self._self_changes = False
-
-    def InitLayout(self):
-        sizer = self.InitAndGetSizer()
-        self.CreateControls(sizer)
-        self.SetSizer(sizer)
-        self.SetupScrolling()
-
-    def InitAndGetSizer(self) -> wx.Sizer:
-        VGAP = 8
-        HGAP = 5
-        MORE_LEFT_PADDING = 0  # Left padding in addition to vgap
-        MORE_TOP_PADDING = 2  # Top padding in addition to hgap
-        MORE_RIGHT_PADDING = 0
-
-        sizer = wx.GridBagSizer(vgap=VGAP, hgap=HGAP)
-
-        # Set paddings
-        # Add spacer of width w on the 0th column; add spacer of height h on the 0th row.
-        # This results in a left padding of w + hgap and a top padding of h + vgap
-        sizer.Add(MORE_LEFT_PADDING, MORE_TOP_PADDING, wx.GBPosition(0, 0), wx.GBSpan(1, 1))
-        # Add spacer on column 3 to reserve space for info badge
-        sizer.Add(self._info_length, 0, wx.GBPosition(0, 3), wx.GBSpan(1, 1))
-        # Add spacer of width 5 on the 3rd column. This results in a right padding of 5 + hgap
-        sizer.Add(MORE_RIGHT_PADDING, 0, wx.GBPosition(0, 4), wx.GBSpan(1, 1))
-
-        # Ensure the input field takes up some percentage of width
-        # Note that we might want to adjust this when scrollbars are displayed, but only in case
-        # there is not enough width to display everything
-        width = self.GetSize()[0]
-        right_width = (width - VGAP * 3 - MORE_LEFT_PADDING - MORE_RIGHT_PADDING -
-                       self._info_length) * 0.7
-        sizer.Add(right_width, 0, wx.GBPosition(0, 2), wx.GBSpan(1, 1))
-        sizer.AddGrowableCol(0, 0.3)
-        sizer.AddGrowableCol(1, 0.7)
-
-        sizer.Add(self._title, wx.GBPosition(1, 0), wx.GBSpan(1, 5), flag=wx.ALIGN_CENTER)
-        self._AppendSpacer(sizer, 0)
-        return sizer
-
-    def _AppendControl(self, sizer: wx.Sizer, label_str: str, ctrl: wx.Control):
-        """Append a control, its label, and its info badge to the last row of the sizer.
-
-        Returns the automaticaly created label and info badge (wx.StaticText for now).
-        """
-        label = wx.StaticText(self, label=label_str)
-        label.SetFont(self._label_font)
-        rows = sizer.GetRows()
-        sizer.Add(label, wx.GBPosition(rows, 1), wx.GBSpan(1, 1),
-                  flag=wx.ALIGN_CENTER_VERTICAL | wx.ALIGN_RIGHT)
-        sizer.Add(ctrl, wx.GBPosition(rows, 2), wx.GBSpan(1, 1),
-                  flag=wx.ALIGN_CENTER_VERTICAL | wx.EXPAND)
-        sizer.Add(0, self._info_length, wx.GBPosition(rows, 4), wx.GBSpan(1, 1))
-
-        info_badge = wx.StaticBitmap(self, bitmap=self._info_bitmap)
-        info_badge.Show(False)
-        sizer.Add(info_badge, wx.GBPosition(rows, 3), wx.GBSpan(1, 1),
-                  flag=wx.ALIGN_CENTER)
-        self.labels[ctrl.GetId()] = label
-        self.badges[ctrl.GetId()] = info_badge
-
-    def _AppendSpacer(self, sizer: wx.Sizer, height: int):
-        """Append a horizontal spacer with the given height.
-
-        Note:
-            The VGAP value still applies, i.e. there is an additional gap between the spacer and
-            the next row.
-        """
-        rows = sizer.GetRows()
-        sizer.Add(0, height, wx.GBPosition(rows, 0), wx.GBSpan(1, 5))
-
-    def _AppendSubtitle(self, sizer: wx.Sizer, text: str) -> wx.StaticText:
-        self._AppendSpacer(sizer, 3)
-        line = wx.StaticLine(self, style=wx.HORIZONTAL)
-        sizer.Add(line, wx.GBPosition(sizer.GetRows(), 0), wx.GBSpan(1, 5), flag=wx.EXPAND)
-        statictext = wx.StaticText(self, label=text)
-        font = wx.Font(wx.FontInfo(9))
-        statictext.SetFont(font)
-        sizer.Add(statictext, wx.GBPosition(sizer.GetRows(), 0), wx.GBSpan(1, 5), flag=wx.ALIGN_CENTER)
-        self._AppendSpacer(sizer, 0)
-        return statictext
-
-    @classmethod
-    def _SetBestInsertion(cls, ctrl: wx.TextCtrl, orig_text: str, orig_insertion: int):
-        """Set the most natural insertion point for a paired-number text control.
-
-        The format of the text control must be "X,Y" where X, Y are numbers, allowing whitespace.
-        This should be called after the text control is manually changed by View during user's
-        editing. Normally if the text changes the caret will be reset to the 0th position, but this
-        calculates a smarter position to place the caret to produce a more natural behavior.
-
-        Args:
-            ctrl: The text control, whose value is already programmatically changed.
-            orig_text: The value of the text control before it was changed.
-            orig_insertion: The original caret position from GetInsertionPoint().
-        """
-        new_text = ctrl.GetValue()
-        mid = orig_text.index(',')
-
-        if orig_insertion > mid:
-            ctrl.SetInsertionPoint(len(new_text))
-        else:
-            tokens = new_text.split(',')
-            assert len(tokens) == 2
-
-            left = tokens[0].strip()
-            lstart = new_text.index(left)
-            lend = lstart + len(left)
-            ctrl.SetInsertionPoint(lend)
-
-    def _SetValidationState(self, good: bool, ctrl_id: str, message: str = ""):
-        """Set the validation state for a control.
-
-        Args:
-            good: Whether the control is currently valid.
-            ctrl_id: The ID of the control.
-            message: The message displayed, if the control is not valid.
-        """
-        badge = self.badges[ctrl_id]
-        if good:
-            badge.Show(False)
-        else:
-            badge.Show(True)
-            badge.SetToolTip(message)
-        self.GetSizer().Layout()
-
-    def _CreateColorControl(self, label: str, alpha_label: str,
-                            color_callback: ColorCallback, alpha_callback: FloatCallback,
-                            sizer: wx.Sizer, alpha_range: Tuple[float, float] = (0, 1)) \
-            -> Tuple[wx.ColourPickerCtrl, wx.TextCtrl]:
-        """Helper method for creating a color control and adding it to the form.
-
-        Args:
-            label: The label text for the color control.
-            alpha_label: The label text for the alpha control. Relevant only on Windows.
-            color_callback: Callback called when the color changes.
-            alpha_callback: Callback called when the alpha changes. Relevant only on Windows.
-            sizer: The sizer to which widgets should be added.
-            alpha_range: The inclusive range for the alpha value.
-
-        Returns:
-            A tuple of the color control and the alpha control.
-        """
-        ctrl = wx.ColourPickerCtrl(self)
-        ctrl.Bind(wx.EVT_COLOURPICKER_CHANGED, color_callback)
-        self._AppendControl(sizer, label, ctrl)
-
-        alpha_ctrl = None
-
-        if on_msw():
-            # Windows does not support picking alpha in color picker. So we add an additional
-            # field for that
-            alpha_ctrl = wx.TextCtrl(self)
-            self._AppendControl(sizer, alpha_label, alpha_ctrl)
-            callback = self._MakeFloatCtrlFunction(alpha_ctrl.GetId(), alpha_callback, alpha_range)
-            alpha_ctrl.Bind(wx.EVT_TEXT, callback)
-
-        return ctrl, alpha_ctrl
-
-    def _MakeFloatCtrlFunction(self, ctrl_id: str, callback: FloatCallback,
-                               range_: Tuple[Optional[float], Optional[float]],
-                               left_incl: bool = True, right_incl: bool = True):
-        """Helper method that creates a validation function for a TextCtrl that only allows floats.
-
-        Args:
-            ctrl_id: ID of the TextCtrl, for which this validation function is created.
-            callback: Callback for when the float is changed and passes the validation tests.
-            range_: Inclusive range for the allowed floats.
-
-        Returns:
-            The validation function.
-        """
-        lo, hi = range_
-
-        def float_ctrl_fn(evt):
-            text = evt.GetString()
-            value: float
-            try:
-                value = float(text)
-            except ValueError:
-                self._SetValidationState(False, ctrl_id, "Value must be a number")
-                return
-
-            good = True
-            if left_incl:
-                if lo is not None and value < lo:
-                    good = False
-            else:
-                if lo is not None and value <= lo:
-                    good = False
-
-            if right_incl:
-                if hi is not None and value > hi:
-                    good = False
-            else:
-                if hi is not None and value >= hi:
-                    good = False
-
-            if not good:
-                err_msg: str
-                if lo is not None and hi is not None:
-                    left = '[' if left_incl else '('
-                    right = ']' if right_incl else ')'
-                    err_msg = "Value must be in range {}{}, {}{}".format(left, lo, hi, right)
-                else:
-                    if lo is not None:
-                        incl_text = 'or equal to' if left_incl else ''
-                        err_msg = "Value must greater than {} {}".format(incl_text, lo)
-                    else:
-                        incl_text = 'or equal to' if right_incl else ''
-                        err_msg = "Value must less than {} {}".format(incl_text, hi)
-                self._SetValidationState(False, ctrl_id, err_msg)
-                return
-
-            callback(value)
-            self._SetValidationState(True, ctrl_id)
-
-        return float_ctrl_fn
-
-    @classmethod
-    def _GetMultiColor(cls, colors: List[wx.Colour]) -> Tuple[wx.Colour, Optional[int]]:
-        """Helper method for producing one single color from a list of colors.
-
-        Editing programs that allows selection of multiple entities usually support editing all of
-        the selected entities at once. When a property of all the selected entities are the same,
-        the displayed value of that property is that single value precisely. However, if they are
-        not the same, usually a "null" or default value is shown on the form. Following this scheme,
-        this helper returns the common color/alpha if all values are the same, or a default value
-        if not.
-
-        Note:
-            On Windows the RGB and the alpha are treated as different fields due to the lack of
-            alpha field in the color picker screen. Therefore, the RGB and the alpha fields are
-            considered different fields as far as uniqueness is considered.
-        """
-        if on_msw():
-            rgbset = set(c.GetRGB() for c in colors)
-            rgb = copy.copy(wx.BLACK)
-            if len(rgbset) == 1:
-                rgb.SetRGB(next(iter(rgbset)))
-
-            alphaset = set(c.Alpha() for c in colors)
-            alpha = next(iter(alphaset)) if len(alphaset) == 1 else None
-            return rgb, alpha
-        else:
-            rgbaset = set(c.GetRGBA() for c in colors)
-            rgba = copy.copy(wx.BLACK)
-            if len(rgbaset) == 1:
-                rgba.SetRGBA(next(iter(rgbaset)))
-
-            return rgba, None
-
-    @classmethod
-    def _GetMultiFloatText(cls, values: Set[float], precision: int) -> str:
-        """Returns the common float value if the set has only one element, otherwise return "?".
-
-        See _GetMultiColor for more detail.
-        """
-        return no_rzeros(next(iter(values)), precision) if len(values) == 1 else '?'
-
-    @classmethod
-    def _AlphaToText(cls, alpha: Optional[int], prec: int) -> str:
-        """Simple helper for converting an alpha value ~[0, 255] to the range [0, 1].
-
-        Args:
-            alpha: The alpha value in range 0-255. If None, "?" will be returned.
-            precision: The precision of the float string returned.
-        """
-        if alpha is None:
-            return '?'
-        else:
-            return no_rzeros(alpha / 255, prec)
-
-    def _ChangePairValue(self, ctrl: wx.TextCtrl, new_val: Vec2, prec: int):
-        """Helper for updating the value of a paired number TextCtrl.
-
-        The TextCtrl accepts text in the format "X, Y" where X and Y are floats. The control is
-        not updated if the new and old values are identical (considering precision).
-
-        Args:
-            ctrl: The TextCtrl widget.
-            new_val: The new pair of floats to update the control with.
-            prec: The precision of the numbers. The new value is rounded to this precision.
-        """
-        old_text = ctrl.GetValue()
-        old_val = Vec2(parse_num_pair(old_text))
-
-        # round old_val to desired precision. We don't want to refresh value when user is typing,
-        # even if their value exceeded our precision
-        if old_val != new_val:
-            if ctrl.HasFocus():
-                orig_insertion = ctrl.GetInsertionPoint()
-                wx.CallAfter(
-                    lambda: self._SetBestInsertion(ctrl, old_text, orig_insertion))
-            ctrl.ChangeValue('{} , {}'.format(
-                no_rzeros(new_val.x, prec), no_rzeros(new_val.y, prec)))
-
-
-class NodeForm(EditPanelForm):
-    """Form for editing one or multiple nodes.
-
-    Attributes:
-        _nodes: List[Node]  #: current list of nodes in canvas.
-        _selected_idx: Set[int]  #: current list of selected indices in canvas.
-        _bounding_rect: Optional[Rect]  #: the exact bounding rectangle of the selected nodes
-        id_ctrl: wx.TextCtrl
-        pos_ctrl: wx.TextCtrl
-        size_ctrl: wx.TextCtrl
-        fill_ctrl: wx.ColourPickerCtrl
-        fill_alpha_ctrl: Optional[wx.TextCtrl]
-        border_ctrl: wx.ColourPickerCtrl
-        border_alpha_ctrl: Optional[wx.TextCtrl]
-        border_width_ctrl: wx.TextCtrl
-    """
-
-    def __init__(self, parent, canvas: Canvas, controller: IController):
-        super().__init__(parent, canvas, controller)
-        self._nodes = list()
-<<<<<<< HEAD
-        self._selected_idx = set()
-        self._bounding_rect = None  # No padding
-        sizer = self.InitAndGetSizer()
-        self.CreateControls(sizer)
-        self.SetSizer(sizer)
-        self.SetupScrolling()
-
-    @property
-    def selected_idx(self):
-        return self._selected_idx
-=======
-        self._bounding_rect = None  # No padding
-        self.InitLayout()
->>>>>>> 8cd7aaab
-
-    def UpdateNodes(self, nodes: List[Node]):
-        """Function called after the list of nodes have been updated."""
-        self._nodes = nodes
-<<<<<<< HEAD
-        if len(self._selected_idx) != 0 and not self._self_changes:
-            self.UpdateAllFields()
-
-        # clear validation errors
-        for id_ in self.badges.keys():
-            self._SetValidationState(True, id_)
-
-    def UpdateNodeSelection(self, selected_idx: List[int]):
-=======
-        self.Update()
-
-    def UpdateSelection(self, selected_idx: List[int]):
->>>>>>> 8cd7aaab
-        """Function called after the list of selected nodes have been updated."""
-        self._selected_idx = selected_idx
-        if len(self._selected_idx) != 0:
-            # clear position value
-            self.pos_ctrl.ChangeValue('')
-            self.UpdateAllFields()
-
-            title_label = 'Edit Node' if len(self._selected_idx) == 1 else 'Edit Multiple Nodes'
-            self._title.SetLabel(title_label)
-
-            id_text = 'identifier' if len(self._selected_idx) == 1 else 'identifiers'
-            self.labels[self.id_ctrl.GetId()].SetLabel(id_text)
-
-            size_text = 'size' if len(self._selected_idx) == 1 else 'total span'
-            self.labels[self.size_ctrl.GetId()].SetLabel(size_text)
-
-    def UpdateDidDragMoveNodes(self):
-        """Function called after the selected nodes were moved by dragging."""
-<<<<<<< HEAD
-=======
-        # possibly empty because node was dragged along with its compartment
-        if len(self._selected_idx) == 0:
-            return
->>>>>>> 8cd7aaab
-        nodes = get_nodes_by_idx(self._nodes, self._selected_idx)
-        prec = settings['decimal_precision']
-
-        pos: Vec2
-        if len(self._selected_idx) == 1:
-            [node] = nodes
-            pos = node.position
-        else:
-            self._bounding_rect = get_bounding_rect([n.rect for n in nodes])
-            pos = self._bounding_rect.position
-        self._ChangePairValue(self.pos_ctrl, pos, prec)
-
-    def UpdateDidDragResizeNodes(self):
-        """Function called after the selected nodes were resized by dragging."""
-        nodes = get_nodes_by_idx(self._nodes, self._selected_idx)
-        prec = settings['decimal_precision']
-        pos: Vec2
-        size: Vec2
-        if len(self._selected_idx) == 1:
-            [node] = nodes
-            pos = node.position
-            size = node.size
-        else:
-            self._bounding_rect = get_bounding_rect([n.rect for n in nodes])
-            pos = self._bounding_rect.position
-            size = self._bounding_rect.size
-
-        self._ChangePairValue(self.pos_ctrl, pos, prec)
-        self._ChangePairValue(self.size_ctrl, size, prec)
-
-    def CreateControls(self, sizer):
-        self.id_ctrl = wx.TextCtrl(self)
-        self.id_ctrl.Bind(wx.EVT_TEXT, self._OnIdText)
-        self._AppendControl(sizer, 'identifier', self.id_ctrl)
-
-        self.pos_ctrl = wx.TextCtrl(self)
-        self.pos_ctrl.Bind(wx.EVT_TEXT, self._OnPosText)
-        self._AppendControl(sizer, 'position', self.pos_ctrl)
-
-        self.size_ctrl = wx.TextCtrl(self)
-        self.size_ctrl.Bind(wx.EVT_TEXT, self._OnSizeText)
-        self._AppendControl(sizer, 'size', self.size_ctrl)
-
-        self.fill_ctrl, self.fill_alpha_ctrl = self._CreateColorControl(
-            'fill color', 'fill opacity',
-            self._OnFillColorChanged, self._FillAlphaCallback,
-            sizer)
-
-        self.border_ctrl, self.border_alpha_ctrl = self._CreateColorControl(
-            'border color', 'border opacity',
-            self._OnBorderColorChanged, self._BorderAlphaCallback,
-            sizer)
-
-        self.border_width_ctrl = wx.TextCtrl(self)
-        self._AppendControl(sizer, 'border width', self.border_width_ctrl)
-        border_callback = self._MakeFloatCtrlFunction(self.border_width_ctrl.GetId(),
-                                                      self._BorderWidthCallback, (1, 100))
-        self.border_width_ctrl.Bind(wx.EVT_TEXT, border_callback)
-
-    def _OnIdText(self, evt):
-        """Callback for the ID control."""
-        new_id = evt.GetString()
-        assert len(self._selected_idx) == 1
-        [nodei] = self._selected_idx
-        ctrl_id = self.id_ctrl.GetId()
-        if len(new_id) == 0:
-            self._SetValidationState(False, ctrl_id, "ID cannot be empty")
-            return
-        else:
-            for node in self._nodes:
-                if node.id_ == new_id:
-                    self._SetValidationState(False, ctrl_id, "Not saved: Duplicate ID")
-                    return
-            else:
-                # loop terminated fine. There is no duplicate ID
-                self._self_changes = True
-                if not self.controller.rename_node(self.net_index, nodei, new_id):
-                    # this should not happen!
-                    assert False
-        self._SetValidationState(True, self.id_ctrl.GetId())
-
-    def _OnPosText(self, evt):
-        """Callback for the position control."""
-        text = evt.GetString()
-        xy = parse_num_pair(text)
-        ctrl_id = self.pos_ctrl.GetId()
-        if xy is None:
-            self._SetValidationState(False, ctrl_id, 'Should be in the form "X, Y"')
-            return
-
-        pos = Vec2(xy)
-        if pos.x < 0 or pos.y < 0:
-            self._SetValidationState(False, ctrl_id, 'Position coordinates should be non-negative')
-            return
-        nodes = get_nodes_by_idx(self._nodes, self._selected_idx)
-        bounds = Rect(Vec2(), self.canvas.realsize)
-        clamped = None
-        if len(nodes) == 1:
-            [node] = nodes
-            clamped = clamp_rect_pos(Rect(pos, node.size), bounds)
-            if node.position != clamped or pos != clamped:
-                self._self_changes = True
-                node.position = clamped
-                self.controller.start_group()
-                post_event(DidMoveNodesEvent(nodes, clamped - node.position, dragged=False))
-                self.controller.move_node(self.net_index, node.index, node.position)
-                self.controller.end_group()
-        else:
-            clamped = clamp_rect_pos(Rect(pos, self._bounding_rect.size), bounds)
-            if self._bounding_rect.position != pos or pos != clamped:
-                offset = clamped - self._bounding_rect.position
-                self._self_changes = True
-                self.controller.start_group()
-                for node in nodes:
-                    node.position += offset
-                post_event(DidMoveNodesEvent(nodes, offset, dragged=False))
-                for node in nodes:
-                    self.controller.move_node(self.net_index, node.index, node.position)
-                self.controller.end_group()
-        self._SetValidationState(True, self.pos_ctrl.GetId())
-
-    def _OnSizeText(self, evt):
-        """Callback for the size control."""
-        ctrl_id = self.size_ctrl.GetId()
-        text = evt.GetString()
-        wh = parse_num_pair(text)
-        if wh is None:
-            self._SetValidationState(False, ctrl_id, 'Should be in the form "width, height"')
-            return
-
-        nodes = get_nodes_by_idx(self._nodes, self._selected_idx)
-        min_width = settings['min_node_width']
-        min_height = settings['min_node_height']
-        size = Vec2(wh)
-        if len(nodes) == 1:
-            [node] = nodes
-
-            if size.x < min_width or size.y < min_height:
-                message = 'Node size needs to be at least ({}, {})'.format(min_width, min_height)
-                self._SetValidationState(False, ctrl_id, message)
-                return
-
-            clamped = clamp_rect_size(Rect(node.position, size), self.canvas.realsize)
-            if node.size != clamped or size != clamped:
-                self._self_changes = True
-                self.controller.set_node_size(self.net_index, node.index,
-                                                  Vec2(clamped.x, clamped.y))
-        else:
-            min_nw = min(n.size.x for n in nodes)
-            min_nh = min(n.size.y for n in nodes)
-            min_ratio = Vec2(min_width / min_nw, min_height / min_nh)
-            limit = self._bounding_rect.size.elem_mul(min_ratio)
-
-            if size.x < limit.x or size.y < limit.y:
-                message = 'Size of bounding box needs to be at least ({}, {})'.format(
-                    no_rzeros(limit.x, 2), no_rzeros(limit.y, 2))
-                self._SetValidationState(False, ctrl_id, message)
-                return
-
-            clamped = clamp_rect_size(Rect(self._bounding_rect.position, size),
-                                      self.canvas.realsize)
-            if self._bounding_rect.size != clamped or size != clamped:
-                ratio = clamped.elem_div(self._bounding_rect.size)
-                self._self_changes = True
-                self.controller.start_group()
-                for node in nodes:
-                    rel_pos = node.position - self._bounding_rect.position
-                    new_pos = self._bounding_rect.position + rel_pos.elem_mul(ratio)
-                    self.controller.move_node(self.net_index, node.index, new_pos)
-                    self.controller.set_node_size(self.net_index, node.index,
-                                                      node.size.elem_mul(ratio))
-                self.controller.end_group()
-        self._SetValidationState(True, self.size_ctrl.GetId())
-
-    def _OnFillColorChanged(self, evt: wx.Event):
-        """Callback for the fill color control."""
-        fill = evt.GetColour()
-        nodes = get_nodes_by_idx(self._nodes, self._selected_idx)
-        self._self_changes = True
-        self.controller.start_group()
-        for node in nodes:
-            if on_msw():
-                self.controller.set_node_fill_rgb(self.net_index, node.index, fill)
-            else:
-                # we can set both the RGB and the alpha at the same time
-                self.controller.set_node_fill_rgb(self.net_index, node.index, fill)
-                self.controller.set_node_fill_alpha(self.net_index, node.index, fill.Alpha())
-        self.controller.end_group()
-
-    def _OnBorderColorChanged(self, evt: wx.Event):
-        """Callback for the border color control."""
-        border = evt.GetColour()
-        nodes = get_nodes_by_idx(self._nodes, self._selected_idx)
-        self._self_changes = True
-        self.controller.start_group()
-        for node in nodes:
-            if on_msw():
-                self.controller.set_node_border_rgb(self.net_index, node.index, border)
-            else:
-                # we can set both the RGB and the alpha at the same time
-                self.controller.set_node_border_rgb(self.net_idnex, node.index, border)
-                self.controller.set_node_border_alpha(
-                    self.net_index, node.index, border.Alpha())
-        self.controller.end_group()
-
-    def _FillAlphaCallback(self, alpha: float):
-        """Callback for when the fill alpha changes."""
-        nodes = get_nodes_by_idx(self._nodes, self._selected_idx)
-        self._self_changes = True
-        self.controller.start_group()
-        for node in nodes:
-            self.controller.set_node_fill_alpha(self.net_index, node.index, int(alpha * 255))
-        self.controller.end_group()
-
-    def _BorderAlphaCallback(self, alpha: float):
-        """Callback for when the border alpha changes."""
-        nodes = get_nodes_by_idx(self._nodes, self._selected_idx)
-        self._self_changes = True
-        self.controller.start_group()
-        for node in nodes:
-            self.controller.set_node_border_alpha(self.net_index, node.index, int(alpha * 255))
-        self.controller.end_group()
-
-    def _BorderWidthCallback(self, width: float):
-        """Callback for when the border width changes."""
-        nodes = get_nodes_by_idx(self._nodes, self._selected_idx)
-        self._self_changes = True
-        self.controller.start_group()
-        for node in nodes:
-            self.controller.set_node_border_width(self.net_index, node.index, width)
-        self.controller.end_group()
-
-    def UpdateAllFields(self):
-        """Update the form field values based on current data."""
-        self._self_changes = False
-        assert len(self._selected_idx) != 0
-        nodes = get_nodes_by_idx(self._nodes, self._selected_idx)
-        prec = settings['decimal_precision']
-        id_text: str
-        pos: Vec2
-        size: Vec2
-        fill: wx.Colour
-        fill_alpha: Optional[int]
-        border: wx.Colour
-        border_alpha: Optional[int]
-        if len(self._selected_idx) == 1:
-            [node] = nodes
-            self.id_ctrl.Enable(True)
-            id_text = node.id_
-            '''
-            pos_text = '{}, {}'.format(no_trailing_zeros(node.position.x, prec),
-                                       no_trailing_zeros(node.position.y, prec))
-            '''
-            pos = node.position
-            size = node.size
-            fill = node.fill_color
-            fill_alpha = node.fill_color.Alpha()
-            border = node.border_color
-            border_alpha = node.border_color.Alpha()
-        else:
-            self.id_ctrl.Enable(False)
-            id_text = '; '.join(sorted(list(n.id_ for n in nodes)))
-
-            self._bounding_rect = get_bounding_rect([n.rect for n in nodes])
-            pos = self._bounding_rect.position
-            size = self._bounding_rect.size
-
-            fill, fill_alpha = self._GetMultiColor(list(n.fill_color for n in nodes))
-            border, border_alpha = self._GetMultiColor(list(n.border_color for n in nodes))
-
-        border_width = self._GetMultiFloatText(set(n.border_width for n in nodes), prec)
-
-        self.id_ctrl.ChangeValue(id_text)
-        self._ChangePairValue(self.pos_ctrl, pos, prec)
-        self._ChangePairValue(self.size_ctrl, size, prec)
-        self.fill_ctrl.SetColour(fill)
-        self.border_ctrl.SetColour(border)
-
-        # set fill alpha if on windows
-        if on_msw():
-            self.fill_alpha_ctrl.ChangeValue(self._AlphaToText(fill_alpha, prec))
-            self.border_alpha_ctrl.ChangeValue(self._AlphaToText(border_alpha, prec))
-
-        self.border_width_ctrl.ChangeValue(border_width)
-
-
-@dataclass
-class StoichInfo:
-    """Helper class that stores node stoichiometry info for reaction form"""
-    nodei: int
-    stoich: float
-
-
-class ReactionForm(EditPanelForm):
-    def __init__(self, parent, canvas: Canvas, controller: IController):
-        super().__init__(parent, canvas, controller)
-
-        self._reactions = list()
-<<<<<<< HEAD
-        self._selected_idx = set()
-
-        sizer = self.InitAndGetSizer()
-        self.CreateControls(sizer)
-        self.SetSizer(sizer)
-        self.SetupScrolling()
-
-    @property
-    def selected_idx(self):
-        return self._selected_idx
-=======
-
-        self.InitLayout()
->>>>>>> 8cd7aaab
-
-    def CreateControls(self, sizer: wx.Sizer):
-        # TODO create field for stroke thickness
-        self.id_ctrl = wx.TextCtrl(self)
-        self.id_ctrl.Bind(wx.EVT_TEXT, self._OnIdText)
-        self._AppendControl(sizer, 'identifier', self.id_ctrl)
-
-        self.ratelaw_ctrl = wx.TextCtrl(self)
-        self.ratelaw_ctrl.Bind(wx.EVT_TEXT, self._OnRateLawText)
-        self._AppendControl(sizer, 'rate law', self.ratelaw_ctrl)
-
-        self.fill_ctrl, self.fill_alpha_ctrl = self._CreateColorControl(
-            'fill color', 'fill opacity',
-            self._OnFillColorChanged, self._FillAlphaCallback, sizer)
-
-        self.stroke_width_ctrl = wx.TextCtrl(self)
-        stroke_cb = self._MakeFloatCtrlFunction(self.stroke_width_ctrl.GetId(),
-                                                      self._StrokeWidthCallback, (0.1, 100))
-        self.stroke_width_ctrl.Bind(wx.EVT_TEXT, stroke_cb)
-        self._AppendControl(sizer, 'line width', self.stroke_width_ctrl)
-
-        self._reactant_subtitle = None
-        self._product_subtitle = None
-        self.reactant_stoich_ctrls = list()
-        self.product_stoich_ctrls = list()
-
-    def _OnIdText(self, evt):
-        """Callback for the ID control."""
-        new_id = evt.GetString()
-        assert len(self._selected_idx) == 1, 'Reaction ID field should be disabled when ' + \
-            'multiple are selected'
-        [reai] = self._selected_idx
-        ctrl_id = self.id_ctrl.GetId()
-        if len(new_id) == 0:
-            self._SetValidationState(False, ctrl_id, "ID cannot be empty")
-            return
-        else:
-            for rxn in self._reactions:
-                if rxn.id_ == new_id:
-                    self._SetValidationState(False, ctrl_id, "Not saved: Duplicate ID")
-                    return
-
-            # loop terminated fine. There is no duplicate ID
-            self._self_changes = True
-            self.controller.rename_reaction(self.net_index, reai, new_id)
-            self._SetValidationState(True, ctrl_id)
-    
-    def _StrokeWidthCallback(self, width: float):
-        reactions = [r for r in self._reactions if r.index in self._selected_idx]
-        self._self_changes = True
-        self.controller.start_group()
-        for rxn in reactions:
-            self.controller.set_reaction_line_thickness(self.net_index, rxn.index, width)
-        self.controller.end_group()
-
-    def _OnFillColorChanged(self, evt: wx.Event):
-        """Callback for the fill color control."""
-        fill = evt.GetColour()
-        reactions = [r for r in self._reactions if r.index in self._selected_idx]
-        self._self_changes = True
-        self.controller.start_group()
-        for rxn in reactions:
-            if on_msw():
-                self.controller.set_reaction_fill_rgb(self.net_index, rxn.index, fill)
-            else:
-                # we can set both the RGB and the alpha at the same time
-                self.controller.set_reaction_fill_rgb(self.net_index, rxn.index, fill)
-                self.controller.set_reaction_fill_alpha(self.net_index, rxn.index, fill.Alpha())
-        self.controller.end_group()
-
-    def _FillAlphaCallback(self, alpha: float):
-        """Callback for when the fill alpha changes."""
-        reactions = (r for r in self._reactions if r.index in self._selected_idx)
-        self._self_changes = True
-        self.controller.start_group()
-        for rxn in reactions:
-            self.controller.set_reaction_fill_alpha(self.net_index, rxn.index, int(alpha * 255))
-        self.controller.end_group()
-
-    def _OnRateLawText(self, evt: wx.Event):
-        ratelaw = evt.GetString()
-        assert len(self._selected_idx) == 1, 'Reaction rate law field should be disabled when ' + \
-            'multiple are selected'
-        [reai] = self._selected_idx
-        self._self_changes = True
-        self.controller.set_reaction_ratelaw(self.net_index, reai, ratelaw)
-
-    def UpdateReactions(self, reactions: List[Reaction]):
-        """Function called after the list of nodes have been updated."""
-        self._reactions = reactions
-<<<<<<< HEAD
-        if len(self._selected_idx) != 0 and not self._self_changes:
-            self.UpdateAllFields()
-
-            # clear validation errors
-            for id_ in self.badges.keys():
-                self._SetValidationState(True, id_)
-        self._self_changes = False
-
-    def UpdateReactionSelection(self, selected_idx: List[int]):
-=======
-        self.Update()
-
-    def UpdateSelection(self, selected_idx: List[int]):
->>>>>>> 8cd7aaab
-        """Function called after the list of selected nodes have been updated."""
-        self._selected_idx = selected_idx
-        if len(self._selected_idx) != 0:
-            title_label = 'Edit Reaction' if len(self._selected_idx) == 1 \
-                else 'Edit Multiple Reactions'
-            self._title.SetLabel(title_label)
-
-            id_text = 'identifier' if len(self._selected_idx) == 1 else 'identifiers'
-            self.labels[self.id_ctrl.GetId()].SetLabel(id_text)
-            self.UpdateAllFields()
-
-    def _UpdateStoichFields(self, reai: int, reactants: List[StoichInfo], products: List[StoichInfo]):
-        sizer = self.GetSizer()
-
-        self.Freeze()
-        if self._reactant_subtitle is not None:
-            start_row = sizer.GetItemPosition(self._reactant_subtitle).GetRow() - 2
-
-            index = 0
-            while index < sizer.GetItemCount():
-                pos = sizer.GetItemPosition(index)
-                if pos.GetRow() >= start_row:
-                    item = sizer.GetItem(index)
-                    if item.IsWindow():
-                        window = item.GetWindow()
-                        winid = window.GetId()
-                        if winid in self.badges:
-                            del self.badges[winid]
-                            del self.labels[winid]
-                        item.GetWindow().Destroy()
-                    else:
-                        sizer.Remove(index)
-                else:
-                    index += 1
-
-            self._reactant_subtitle = None
-            self._product_subtitle = None
-            # reset rows
-            sizer.SetRows(start_row)
-
-        if len(reactants) != 0:
-            # add back the fields
-            self._reactant_subtitle = self._AppendSubtitle(sizer, 'Reactants')
-            for stoich in reactants:
-                stoich_ctrl = wx.TextCtrl(self, value=no_rzeros(stoich.stoich, precision=2))
-                node_id = self.controller.get_node_id(self.net_index, stoich.nodei)
-                self._AppendControl(sizer, node_id, stoich_ctrl)
-                inner_callback = self._MakeSetSrcStoichFunction(reai, stoich.nodei)
-                callback = self._MakeFloatCtrlFunction(stoich_ctrl.GetId(), inner_callback, (0, None),
-                                                    left_incl=False)
-                stoich_ctrl.Bind(wx.EVT_TEXT, callback)
-
-            self._product_subtitle = self._AppendSubtitle(sizer, 'Products')
-            for stoich in products:
-                stoich_ctrl = wx.TextCtrl(self, value=no_rzeros(stoich.stoich, precision=2))
-                node_id = self.controller.get_node_id(self.net_index, stoich.nodei)
-                self._AppendControl(sizer, node_id, stoich_ctrl)
-                inner_callback = self._MakeSetDestStoichFunction(reai, stoich.nodei)
-                callback = self._MakeFloatCtrlFunction(
-                    stoich_ctrl.GetId(), inner_callback, (0, None), left_incl=False)
-                stoich_ctrl.Bind(wx.EVT_TEXT, callback)
-
-        sizer.Layout()
-        self.Thaw()
-
-    def _MakeSetSrcStoichFunction(self, reai: int, nodei: int):
-        def ret(val: float):
-            self._self_changes = True
-            self.controller.set_src_node_stoich(self.net_index, reai, nodei, val)
-
-        return ret
-
-    def _MakeSetDestStoichFunction(self, reai: int, nodei: int):
-        def ret(val: float):
-            self._self_changes = True
-            self.controller.set_dest_node_stoich(self.net_index, reai, nodei, val)
-
-        return ret
-
-    def _GetSrcStoichs(self, reai: int):
-        ids = self.controller.get_list_of_src_indices(self.net_index, reai)
-        return [StoichInfo(id_, self.controller.get_src_node_stoich(self.net_index, reai, id_))
-                for id_ in ids]
-
-    def _GetDestStoichs(self, reai: int):
-        ids = self.controller.get_list_of_dest_indices(self.net_index, reai)
-        return [StoichInfo(id_, self.controller.get_dest_node_stoich(self.net_index, reai, id_))
-                for id_ in ids]
-
-    def UpdateAllFields(self):
-        """Update all reaction fields from current data."""
-        self._self_changes = False
-        assert len(self._selected_idx) != 0
-        reactions = [r for r in self._reactions if r.index in self._selected_idx]
-        id_text = '; '.join(sorted(list(r.id_ for r in reactions)))
-        fill: wx.Colour
-        fill_alpha: Optional[int]
-        ratelaw_text: str
-        line_width: str
-
-        prec = settings['decimal_precision']
-
-        if len(self._selected_idx) == 1:
-            [reaction] = reactions
-            reai = reaction.index
-            self.id_ctrl.Enable()
-            fill = reaction.fill_color
-            fill_alpha = reaction.fill_color.Alpha()
-            ratelaw_text = reaction.rate_law
-            self.ratelaw_ctrl.Enable()
-            line_width = str(reaction.thickness)
-            self._UpdateStoichFields(reai, self._GetSrcStoichs(reai), self._GetDestStoichs(reai))
-        else:
-            self.id_ctrl.Disable()
-            fill, fill_alpha = self._GetMultiColor(list(r.fill_color for r in reactions))
-            ratelaw_text = 'multiple'
-            self.ratelaw_ctrl.Disable()
-            self._UpdateStoichFields(0, [], [])
-
-        stroke_width = self._GetMultiFloatText(set(r.thickness for r in reactions), prec)
-
-        self.id_ctrl.ChangeValue(id_text)
-        self.fill_ctrl.SetColour(fill)
-        self.ratelaw_ctrl.ChangeValue(ratelaw_text)
-        self.stroke_width_ctrl.ChangeValue(stroke_width)
-
-        if on_msw():
-            self.fill_alpha_ctrl.ChangeValue(self._AlphaToText(fill_alpha, prec))
-
-
-class CompartmentForm(EditPanelForm):
-    _compartments: List[Compartment]
-
-    def __init__(self, parent, canvas: Canvas, controller: IController):
-        super().__init__(parent, canvas, controller)
-        self._compartments = list()
-        
-        self.InitLayout()
-
-    def CreateControls(self, sizer: wx.Sizer):
-        self.id_ctrl = wx.TextCtrl(self)
-        self.id_ctrl.Bind(wx.EVT_TEXT, self._OnIdText)
-        self._AppendControl(sizer, 'identifier', self.id_ctrl)
-
-    def _OnIdText(self, evt):
-        """Callback for the ID control."""
-        new_id = evt.GetString()
-        assert len(self._selected_idx) == 1, 'Compartment ID field should be disabled when ' + \
-            'multiple are selected'
-        [compi] = self._selected_idx
-        ctrl_id = self.id_ctrl.GetId()
-        if len(new_id) == 0:
-            self._SetValidationState(False, ctrl_id, "ID cannot be empty")
-            return
-        else:
-            for rxn in self._reactions:
-                if rxn.id_ == new_id:
-                    self._SetValidationState(False, ctrl_id, "Not saved: Duplicate ID")
-                    return
-
-            # loop terminated fine. There is no duplicate ID
-            self._self_changes = True
-            self.controller.rename_compartment(self.net_index, compi, new_id)
-            self._SetValidationState(True, ctrl_id)
-
-    def UpdateCompartments(self, comps: List[Compartment]):
-        self._compartments = comps
-        self.Update()
-
-    def UpdateSelection(self, selected_idx: List[int]):
-        self._selected_idx = selected_idx
-        if len(self._selected_idx) != 0:
-            # clear position value
-            #self.pos_ctrl.ChangeValue('')
-            self.UpdateAllFields()
-
-            title_label = 'Edit Compartment' if len(self._selected_idx) == 1 else 'Edit Multiple Compartments'
-            self._title.SetLabel(title_label)
-
-            id_text = 'identifier' if len(self._selected_idx) == 1 else 'identifiers'
-            self.labels[self.id_ctrl.GetId()].SetLabel(id_text)
-
-    def UpdateAllFields(self):
-        self._self_changes = False
-        comps = [c for c in self._compartments if c.index in self.selected_idx]
-        assert len(comps) == len(self.selected_idx)
-        id_text = '; '.join([c.id_ for c in comps])
-        if len(self._selected_idx) == 1:
-            [comp] = comps
-            self.id_ctrl.Enable()
-        else:
-            self.id_ctrl.Disable()
-        self.id_ctrl.ChangeValue(id_text)
+"""All sorts of form widgets, mainly those used in EditPanel.
+"""
+# pylint: disable=maybe-no-member
+import wx
+from wx.lib.scrolledpanel import ScrolledPanel
+from abc import abstractmethod
+import copy
+from dataclasses import dataclass
+from typing import Any, Callable, Dict, List, Optional, Set, Tuple, Union
+from .config import theme, settings
+from .events import DidMoveNodesEvent, post_event
+from .mvc import IController
+from .utils import no_rzeros, on_msw, resource_path
+from .canvas.canvas import Canvas, Node
+from .canvas.data import Compartment, Reaction
+from .canvas.geometry import Rect, Vec2, clamp_rect_pos, clamp_rect_size, get_bounding_rect
+from .canvas.utils import get_nodes_by_idx
+
+
+def parse_num_pair(text: str) -> Optional[Tuple[float, float]]:
+    """Parse a pair of floats from a string with form "X,Y" and return a tuple.
+
+    Returns None if failed to parse.
+    """
+    nums = text.split(",")
+    if len(nums) != 2:
+        return None
+
+    xstr, ystr = nums
+    x = None
+    y = None
+    try:
+        x = float(xstr)
+        y = float(ystr)
+    except ValueError:
+        return None
+
+    return (x, y)
+
+
+def parse_precisions(text: str) -> Tuple[int, int]:
+    """Given a string in format 'X, Y' of floats, return the decimal precisions of X and Y."""
+    nums = text.split(",")
+    assert len(nums) == 2
+
+    xstr = nums[0].strip()
+    ystr = nums[1].strip()
+    x_prec = None
+    try:
+        x_prec = len(xstr) - xstr.index('.') - 1
+    except ValueError:
+        x_prec = 0
+
+    y_prec = None
+    try:
+        y_prec = len(xstr) - ystr.index('.') - 1
+    except ValueError:
+        y_prec = 0
+
+    return (x_prec, y_prec)
+
+
+class EditPanelForm(ScrolledPanel):
+    """Base class for a form to be displayed on the edit panel.
+
+    Attributes:
+        ColorCallback: Callback type for when a color input is changed.
+        FloatCallback: Callback type for when a float input is changed.
+        canvas: The associated canvas.
+        controller: The associated controller.
+        net_index: The current network index. For now it is 0 since there is only one tab.
+    """
+    ColorCallback = Callable[[wx.Colour], None]
+    FloatCallback = Callable[[float], None]
+
+    canvas: Canvas
+    controller: IController
+    net_index: int
+    labels: Dict[str, wx.Window]
+    badges: Dict[str, wx.Window]
+    _label_font: wx.Font  #: font for the form input label.
+    _info_bitmap: wx.Image  # :  bitmap for the info badge (icon), for when an input is invalid.
+    _info_length: int  #: length of the square reserved for _info_bitmap
+    _title: wx.StaticText  #: title of the form
+    _self_changes: bool  #: flag for if edits were made but the controller hasn't updated the view yet
+
+    def __init__(self, parent, canvas: Canvas, controller: IController):
+        super().__init__(parent, style=wx.VSCROLL)
+        self.canvas = canvas
+        self.controller = controller
+        self.net_index = 0
+        self.labels = dict()
+        self.badges = dict()
+        self._label_font = wx.Font(wx.FontInfo().Bold())
+        info_image = wx.Image(resource_path('info-2-16.png'), wx.BITMAP_TYPE_PNG)
+        self._info_bitmap = wx.Bitmap(info_image)
+        self._info_length = 16
+        self._title = wx.StaticText(self)  # only displayed when node(s) are selected
+        title_font = wx.Font(wx.FontInfo(10))
+        self._title.SetFont(title_font)
+        self._self_changes = False
+        self._selected_idx = set()
+
+    @property
+    def selected_idx(self):
+        return self._selected_idx
+
+    @abstractmethod
+    def UpdateAllFields(self):
+        pass
+
+    def Update(self):
+        if len(self._selected_idx) != 0 and not self._self_changes:
+            self.UpdateAllFields()
+
+        # clear validation errors
+        for id_ in self.badges.keys():
+            self._SetValidationState(True, id_)
+        self._self_changes = False
+
+    def InitLayout(self):
+        sizer = self.InitAndGetSizer()
+        self.CreateControls(sizer)
+        self.SetSizer(sizer)
+        self.SetupScrolling()
+
+    def InitAndGetSizer(self) -> wx.Sizer:
+        VGAP = 8
+        HGAP = 5
+        MORE_LEFT_PADDING = 0  # Left padding in addition to vgap
+        MORE_TOP_PADDING = 2  # Top padding in addition to hgap
+        MORE_RIGHT_PADDING = 0
+
+        sizer = wx.GridBagSizer(vgap=VGAP, hgap=HGAP)
+
+        # Set paddings
+        # Add spacer of width w on the 0th column; add spacer of height h on the 0th row.
+        # This results in a left padding of w + hgap and a top padding of h + vgap
+        sizer.Add(MORE_LEFT_PADDING, MORE_TOP_PADDING, wx.GBPosition(0, 0), wx.GBSpan(1, 1))
+        # Add spacer on column 3 to reserve space for info badge
+        sizer.Add(self._info_length, 0, wx.GBPosition(0, 3), wx.GBSpan(1, 1))
+        # Add spacer of width 5 on the 3rd column. This results in a right padding of 5 + hgap
+        sizer.Add(MORE_RIGHT_PADDING, 0, wx.GBPosition(0, 4), wx.GBSpan(1, 1))
+
+        # Ensure the input field takes up some percentage of width
+        # Note that we might want to adjust this when scrollbars are displayed, but only in case
+        # there is not enough width to display everything
+        width = self.GetSize()[0]
+        right_width = (width - VGAP * 3 - MORE_LEFT_PADDING - MORE_RIGHT_PADDING -
+                       self._info_length) * 0.7
+        sizer.Add(right_width, 0, wx.GBPosition(0, 2), wx.GBSpan(1, 1))
+        sizer.AddGrowableCol(0, 0.3)
+        sizer.AddGrowableCol(1, 0.7)
+
+        sizer.Add(self._title, wx.GBPosition(1, 0), wx.GBSpan(1, 5), flag=wx.ALIGN_CENTER)
+        self._AppendSpacer(sizer, 0)
+        return sizer
+
+    def _AppendControl(self, sizer: wx.Sizer, label_str: str, ctrl: wx.Control):
+        """Append a control, its label, and its info badge to the last row of the sizer.
+
+        Returns the automaticaly created label and info badge (wx.StaticText for now).
+        """
+        label = wx.StaticText(self, label=label_str)
+        label.SetFont(self._label_font)
+        rows = sizer.GetRows()
+        sizer.Add(label, wx.GBPosition(rows, 1), wx.GBSpan(1, 1),
+                  flag=wx.ALIGN_CENTER_VERTICAL | wx.ALIGN_RIGHT)
+        sizer.Add(ctrl, wx.GBPosition(rows, 2), wx.GBSpan(1, 1),
+                  flag=wx.ALIGN_CENTER_VERTICAL | wx.EXPAND)
+        sizer.Add(0, self._info_length, wx.GBPosition(rows, 4), wx.GBSpan(1, 1))
+
+        info_badge = wx.StaticBitmap(self, bitmap=self._info_bitmap)
+        info_badge.Show(False)
+        sizer.Add(info_badge, wx.GBPosition(rows, 3), wx.GBSpan(1, 1),
+                  flag=wx.ALIGN_CENTER)
+        self.labels[ctrl.GetId()] = label
+        self.badges[ctrl.GetId()] = info_badge
+
+    def _AppendSpacer(self, sizer: wx.Sizer, height: int):
+        """Append a horizontal spacer with the given height.
+
+        Note:
+            The VGAP value still applies, i.e. there is an additional gap between the spacer and
+            the next row.
+        """
+        rows = sizer.GetRows()
+        sizer.Add(0, height, wx.GBPosition(rows, 0), wx.GBSpan(1, 5))
+
+    def _AppendSubtitle(self, sizer: wx.Sizer, text: str) -> wx.StaticText:
+        self._AppendSpacer(sizer, 3)
+        line = wx.StaticLine(self, style=wx.HORIZONTAL)
+        sizer.Add(line, wx.GBPosition(sizer.GetRows(), 0), wx.GBSpan(1, 5), flag=wx.EXPAND)
+        statictext = wx.StaticText(self, label=text)
+        font = wx.Font(wx.FontInfo(9))
+        statictext.SetFont(font)
+        sizer.Add(statictext, wx.GBPosition(sizer.GetRows(), 0), wx.GBSpan(1, 5), flag=wx.ALIGN_CENTER)
+        self._AppendSpacer(sizer, 0)
+        return statictext
+
+    @classmethod
+    def _SetBestInsertion(cls, ctrl: wx.TextCtrl, orig_text: str, orig_insertion: int):
+        """Set the most natural insertion point for a paired-number text control.
+
+        The format of the text control must be "X,Y" where X, Y are numbers, allowing whitespace.
+        This should be called after the text control is manually changed by View during user's
+        editing. Normally if the text changes the caret will be reset to the 0th position, but this
+        calculates a smarter position to place the caret to produce a more natural behavior.
+
+        Args:
+            ctrl: The text control, whose value is already programmatically changed.
+            orig_text: The value of the text control before it was changed.
+            orig_insertion: The original caret position from GetInsertionPoint().
+        """
+        new_text = ctrl.GetValue()
+        mid = orig_text.index(',')
+
+        if orig_insertion > mid:
+            ctrl.SetInsertionPoint(len(new_text))
+        else:
+            tokens = new_text.split(',')
+            assert len(tokens) == 2
+
+            left = tokens[0].strip()
+            lstart = new_text.index(left)
+            lend = lstart + len(left)
+            ctrl.SetInsertionPoint(lend)
+
+    def _SetValidationState(self, good: bool, ctrl_id: str, message: str = ""):
+        """Set the validation state for a control.
+
+        Args:
+            good: Whether the control is currently valid.
+            ctrl_id: The ID of the control.
+            message: The message displayed, if the control is not valid.
+        """
+        badge = self.badges[ctrl_id]
+        if good:
+            badge.Show(False)
+        else:
+            badge.Show(True)
+            badge.SetToolTip(message)
+        self.GetSizer().Layout()
+
+    def _CreateColorControl(self, label: str, alpha_label: str,
+                            color_callback: ColorCallback, alpha_callback: FloatCallback,
+                            sizer: wx.Sizer, alpha_range: Tuple[float, float] = (0, 1)) \
+            -> Tuple[wx.ColourPickerCtrl, wx.TextCtrl]:
+        """Helper method for creating a color control and adding it to the form.
+
+        Args:
+            label: The label text for the color control.
+            alpha_label: The label text for the alpha control. Relevant only on Windows.
+            color_callback: Callback called when the color changes.
+            alpha_callback: Callback called when the alpha changes. Relevant only on Windows.
+            sizer: The sizer to which widgets should be added.
+            alpha_range: The inclusive range for the alpha value.
+
+        Returns:
+            A tuple of the color control and the alpha control.
+        """
+        ctrl = wx.ColourPickerCtrl(self)
+        ctrl.Bind(wx.EVT_COLOURPICKER_CHANGED, color_callback)
+        self._AppendControl(sizer, label, ctrl)
+
+        alpha_ctrl = None
+
+        if on_msw():
+            # Windows does not support picking alpha in color picker. So we add an additional
+            # field for that
+            alpha_ctrl = wx.TextCtrl(self)
+            self._AppendControl(sizer, alpha_label, alpha_ctrl)
+            callback = self._MakeFloatCtrlFunction(alpha_ctrl.GetId(), alpha_callback, alpha_range)
+            alpha_ctrl.Bind(wx.EVT_TEXT, callback)
+
+        return ctrl, alpha_ctrl
+
+    def _MakeFloatCtrlFunction(self, ctrl_id: str, callback: FloatCallback,
+                               range_: Tuple[Optional[float], Optional[float]],
+                               left_incl: bool = True, right_incl: bool = True):
+        """Helper method that creates a validation function for a TextCtrl that only allows floats.
+
+        Args:
+            ctrl_id: ID of the TextCtrl, for which this validation function is created.
+            callback: Callback for when the float is changed and passes the validation tests.
+            range_: Inclusive range for the allowed floats.
+
+        Returns:
+            The validation function.
+        """
+        lo, hi = range_
+
+        def float_ctrl_fn(evt):
+            text = evt.GetString()
+            value: float
+            try:
+                value = float(text)
+            except ValueError:
+                self._SetValidationState(False, ctrl_id, "Value must be a number")
+                return
+
+            good = True
+            if left_incl:
+                if lo is not None and value < lo:
+                    good = False
+            else:
+                if lo is not None and value <= lo:
+                    good = False
+
+            if right_incl:
+                if hi is not None and value > hi:
+                    good = False
+            else:
+                if hi is not None and value >= hi:
+                    good = False
+
+            if not good:
+                err_msg: str
+                if lo is not None and hi is not None:
+                    left = '[' if left_incl else '('
+                    right = ']' if right_incl else ')'
+                    err_msg = "Value must be in range {}{}, {}{}".format(left, lo, hi, right)
+                else:
+                    if lo is not None:
+                        incl_text = 'or equal to' if left_incl else ''
+                        err_msg = "Value must greater than {} {}".format(incl_text, lo)
+                    else:
+                        incl_text = 'or equal to' if right_incl else ''
+                        err_msg = "Value must less than {} {}".format(incl_text, hi)
+                self._SetValidationState(False, ctrl_id, err_msg)
+                return
+
+            callback(value)
+            self._SetValidationState(True, ctrl_id)
+
+        return float_ctrl_fn
+
+    @classmethod
+    def _GetMultiColor(cls, colors: List[wx.Colour]) -> Tuple[wx.Colour, Optional[int]]:
+        """Helper method for producing one single color from a list of colors.
+
+        Editing programs that allows selection of multiple entities usually support editing all of
+        the selected entities at once. When a property of all the selected entities are the same,
+        the displayed value of that property is that single value precisely. However, if they are
+        not the same, usually a "null" or default value is shown on the form. Following this scheme,
+        this helper returns the common color/alpha if all values are the same, or a default value
+        if not.
+
+        Note:
+            On Windows the RGB and the alpha are treated as different fields due to the lack of
+            alpha field in the color picker screen. Therefore, the RGB and the alpha fields are
+            considered different fields as far as uniqueness is considered.
+        """
+        if on_msw():
+            rgbset = set(c.GetRGB() for c in colors)
+            rgb = copy.copy(wx.BLACK)
+            if len(rgbset) == 1:
+                rgb.SetRGB(next(iter(rgbset)))
+
+            alphaset = set(c.Alpha() for c in colors)
+            alpha = next(iter(alphaset)) if len(alphaset) == 1 else None
+            return rgb, alpha
+        else:
+            rgbaset = set(c.GetRGBA() for c in colors)
+            rgba = copy.copy(wx.BLACK)
+            if len(rgbaset) == 1:
+                rgba.SetRGBA(next(iter(rgbaset)))
+
+            return rgba, None
+
+    @classmethod
+    def _GetMultiFloatText(cls, values: Set[float], precision: int) -> str:
+        """Returns the common float value if the set has only one element, otherwise return "?".
+
+        See _GetMultiColor for more detail.
+        """
+        return no_rzeros(next(iter(values)), precision) if len(values) == 1 else '?'
+
+    @classmethod
+    def _AlphaToText(cls, alpha: Optional[int], prec: int) -> str:
+        """Simple helper for converting an alpha value ~[0, 255] to the range [0, 1].
+
+        Args:
+            alpha: The alpha value in range 0-255. If None, "?" will be returned.
+            precision: The precision of the float string returned.
+        """
+        if alpha is None:
+            return '?'
+        else:
+            return no_rzeros(alpha / 255, prec)
+
+    def _ChangePairValue(self, ctrl: wx.TextCtrl, new_val: Vec2, prec: int):
+        """Helper for updating the value of a paired number TextCtrl.
+
+        The TextCtrl accepts text in the format "X, Y" where X and Y are floats. The control is
+        not updated if the new and old values are identical (considering precision).
+
+        Args:
+            ctrl: The TextCtrl widget.
+            new_val: The new pair of floats to update the control with.
+            prec: The precision of the numbers. The new value is rounded to this precision.
+        """
+        old_text = ctrl.GetValue()
+        old_val = Vec2(parse_num_pair(old_text))
+
+        # round old_val to desired precision. We don't want to refresh value when user is typing,
+        # even if their value exceeded our precision
+        if old_val != new_val:
+            if ctrl.HasFocus():
+                orig_insertion = ctrl.GetInsertionPoint()
+                wx.CallAfter(
+                    lambda: self._SetBestInsertion(ctrl, old_text, orig_insertion))
+            ctrl.ChangeValue('{} , {}'.format(
+                no_rzeros(new_val.x, prec), no_rzeros(new_val.y, prec)))
+
+
+class NodeForm(EditPanelForm):
+    """Form for editing one or multiple nodes.
+
+    Attributes:
+        _nodes: List[Node]  #: current list of nodes in canvas.
+        _selected_idx: Set[int]  #: current list of selected indices in canvas.
+        _bounding_rect: Optional[Rect]  #: the exact bounding rectangle of the selected nodes
+        id_ctrl: wx.TextCtrl
+        pos_ctrl: wx.TextCtrl
+        size_ctrl: wx.TextCtrl
+        fill_ctrl: wx.ColourPickerCtrl
+        fill_alpha_ctrl: Optional[wx.TextCtrl]
+        border_ctrl: wx.ColourPickerCtrl
+        border_alpha_ctrl: Optional[wx.TextCtrl]
+        border_width_ctrl: wx.TextCtrl
+    """
+
+    def __init__(self, parent, canvas: Canvas, controller: IController):
+        super().__init__(parent, canvas, controller)
+        self._nodes = list()
+        self._bounding_rect = None  # No padding
+        self.InitLayout()
+
+    def UpdateNodes(self, nodes: List[Node]):
+        """Function called after the list of nodes have been updated."""
+        self._nodes = nodes
+        self.Update()
+
+    def UpdateSelection(self, selected_idx: List[int]):
+        """Function called after the list of selected nodes have been updated."""
+        self._selected_idx = selected_idx
+        if len(self._selected_idx) != 0:
+            # clear position value
+            self.pos_ctrl.ChangeValue('')
+            self.UpdateAllFields()
+
+            title_label = 'Edit Node' if len(self._selected_idx) == 1 else 'Edit Multiple Nodes'
+            self._title.SetLabel(title_label)
+
+            id_text = 'identifier' if len(self._selected_idx) == 1 else 'identifiers'
+            self.labels[self.id_ctrl.GetId()].SetLabel(id_text)
+
+            size_text = 'size' if len(self._selected_idx) == 1 else 'total span'
+            self.labels[self.size_ctrl.GetId()].SetLabel(size_text)
+
+    def UpdateDidDragMoveNodes(self):
+        """Function called after the selected nodes were moved by dragging."""
+        # possibly empty because node was dragged along with its compartment
+        if len(self._selected_idx) == 0:
+            return
+        nodes = get_nodes_by_idx(self._nodes, self._selected_idx)
+        prec = settings['decimal_precision']
+
+        pos: Vec2
+        if len(self._selected_idx) == 1:
+            [node] = nodes
+            pos = node.position
+        else:
+            self._bounding_rect = get_bounding_rect([n.rect for n in nodes])
+            pos = self._bounding_rect.position
+        self._ChangePairValue(self.pos_ctrl, pos, prec)
+
+    def UpdateDidDragResizeNodes(self):
+        """Function called after the selected nodes were resized by dragging."""
+        nodes = get_nodes_by_idx(self._nodes, self._selected_idx)
+        prec = settings['decimal_precision']
+        pos: Vec2
+        size: Vec2
+        if len(self._selected_idx) == 1:
+            [node] = nodes
+            pos = node.position
+            size = node.size
+        else:
+            self._bounding_rect = get_bounding_rect([n.rect for n in nodes])
+            pos = self._bounding_rect.position
+            size = self._bounding_rect.size
+
+        self._ChangePairValue(self.pos_ctrl, pos, prec)
+        self._ChangePairValue(self.size_ctrl, size, prec)
+
+    def CreateControls(self, sizer):
+        self.id_ctrl = wx.TextCtrl(self)
+        self.id_ctrl.Bind(wx.EVT_TEXT, self._OnIdText)
+        self._AppendControl(sizer, 'identifier', self.id_ctrl)
+
+        self.pos_ctrl = wx.TextCtrl(self)
+        self.pos_ctrl.Bind(wx.EVT_TEXT, self._OnPosText)
+        self._AppendControl(sizer, 'position', self.pos_ctrl)
+
+        self.size_ctrl = wx.TextCtrl(self)
+        self.size_ctrl.Bind(wx.EVT_TEXT, self._OnSizeText)
+        self._AppendControl(sizer, 'size', self.size_ctrl)
+
+        self.fill_ctrl, self.fill_alpha_ctrl = self._CreateColorControl(
+            'fill color', 'fill opacity',
+            self._OnFillColorChanged, self._FillAlphaCallback,
+            sizer)
+
+        self.border_ctrl, self.border_alpha_ctrl = self._CreateColorControl(
+            'border color', 'border opacity',
+            self._OnBorderColorChanged, self._BorderAlphaCallback,
+            sizer)
+
+        self.border_width_ctrl = wx.TextCtrl(self)
+        self._AppendControl(sizer, 'border width', self.border_width_ctrl)
+        border_callback = self._MakeFloatCtrlFunction(self.border_width_ctrl.GetId(),
+                                                      self._BorderWidthCallback, (1, 100))
+        self.border_width_ctrl.Bind(wx.EVT_TEXT, border_callback)
+
+    def _OnIdText(self, evt):
+        """Callback for the ID control."""
+        new_id = evt.GetString()
+        assert len(self._selected_idx) == 1
+        [nodei] = self._selected_idx
+        ctrl_id = self.id_ctrl.GetId()
+        if len(new_id) == 0:
+            self._SetValidationState(False, ctrl_id, "ID cannot be empty")
+            return
+        else:
+            for node in self._nodes:
+                if node.id_ == new_id:
+                    self._SetValidationState(False, ctrl_id, "Not saved: Duplicate ID")
+                    return
+            else:
+                # loop terminated fine. There is no duplicate ID
+                self._self_changes = True
+                if not self.controller.rename_node(self.net_index, nodei, new_id):
+                    # this should not happen!
+                    assert False
+        self._SetValidationState(True, self.id_ctrl.GetId())
+
+    def _OnPosText(self, evt):
+        """Callback for the position control."""
+        text = evt.GetString()
+        xy = parse_num_pair(text)
+        ctrl_id = self.pos_ctrl.GetId()
+        if xy is None:
+            self._SetValidationState(False, ctrl_id, 'Should be in the form "X, Y"')
+            return
+
+        pos = Vec2(xy)
+        if pos.x < 0 or pos.y < 0:
+            self._SetValidationState(False, ctrl_id, 'Position coordinates should be non-negative')
+            return
+        nodes = get_nodes_by_idx(self._nodes, self._selected_idx)
+        bounds = Rect(Vec2(), self.canvas.realsize)
+        clamped = None
+        if len(nodes) == 1:
+            [node] = nodes
+            clamped = clamp_rect_pos(Rect(pos, node.size), bounds)
+            if node.position != clamped or pos != clamped:
+                self._self_changes = True
+                node.position = clamped
+                self.controller.start_group()
+                post_event(DidMoveNodesEvent(nodes, clamped - node.position, dragged=False))
+                self.controller.move_node(self.net_index, node.index, node.position)
+                self.controller.end_group()
+        else:
+            clamped = clamp_rect_pos(Rect(pos, self._bounding_rect.size), bounds)
+            if self._bounding_rect.position != pos or pos != clamped:
+                offset = clamped - self._bounding_rect.position
+                self._self_changes = True
+                self.controller.start_group()
+                for node in nodes:
+                    node.position += offset
+                post_event(DidMoveNodesEvent(nodes, offset, dragged=False))
+                for node in nodes:
+                    self.controller.move_node(self.net_index, node.index, node.position)
+                self.controller.end_group()
+        self._SetValidationState(True, self.pos_ctrl.GetId())
+
+    def _OnSizeText(self, evt):
+        """Callback for the size control."""
+        ctrl_id = self.size_ctrl.GetId()
+        text = evt.GetString()
+        wh = parse_num_pair(text)
+        if wh is None:
+            self._SetValidationState(False, ctrl_id, 'Should be in the form "width, height"')
+            return
+
+        nodes = get_nodes_by_idx(self._nodes, self._selected_idx)
+        min_width = settings['min_node_width']
+        min_height = settings['min_node_height']
+        size = Vec2(wh)
+        if len(nodes) == 1:
+            [node] = nodes
+
+            if size.x < min_width or size.y < min_height:
+                message = 'Node size needs to be at least ({}, {})'.format(min_width, min_height)
+                self._SetValidationState(False, ctrl_id, message)
+                return
+
+            clamped = clamp_rect_size(Rect(node.position, size), self.canvas.realsize)
+            if node.size != clamped or size != clamped:
+                self._self_changes = True
+                self.controller.set_node_size(self.net_index, node.index,
+                                                  Vec2(clamped.x, clamped.y))
+        else:
+            min_nw = min(n.size.x for n in nodes)
+            min_nh = min(n.size.y for n in nodes)
+            min_ratio = Vec2(min_width / min_nw, min_height / min_nh)
+            limit = self._bounding_rect.size.elem_mul(min_ratio)
+
+            if size.x < limit.x or size.y < limit.y:
+                message = 'Size of bounding box needs to be at least ({}, {})'.format(
+                    no_rzeros(limit.x, 2), no_rzeros(limit.y, 2))
+                self._SetValidationState(False, ctrl_id, message)
+                return
+
+            clamped = clamp_rect_size(Rect(self._bounding_rect.position, size),
+                                      self.canvas.realsize)
+            if self._bounding_rect.size != clamped or size != clamped:
+                ratio = clamped.elem_div(self._bounding_rect.size)
+                self._self_changes = True
+                self.controller.start_group()
+                for node in nodes:
+                    rel_pos = node.position - self._bounding_rect.position
+                    new_pos = self._bounding_rect.position + rel_pos.elem_mul(ratio)
+                    self.controller.move_node(self.net_index, node.index, new_pos)
+                    self.controller.set_node_size(self.net_index, node.index,
+                                                      node.size.elem_mul(ratio))
+                self.controller.end_group()
+        self._SetValidationState(True, self.size_ctrl.GetId())
+
+    def _OnFillColorChanged(self, evt: wx.Event):
+        """Callback for the fill color control."""
+        fill = evt.GetColour()
+        nodes = get_nodes_by_idx(self._nodes, self._selected_idx)
+        self._self_changes = True
+        self.controller.start_group()
+        for node in nodes:
+            if on_msw():
+                self.controller.set_node_fill_rgb(self.net_index, node.index, fill)
+            else:
+                # we can set both the RGB and the alpha at the same time
+                self.controller.set_node_fill_rgb(self.net_index, node.index, fill)
+                self.controller.set_node_fill_alpha(self.net_index, node.index, fill.Alpha())
+        self.controller.end_group()
+
+    def _OnBorderColorChanged(self, evt: wx.Event):
+        """Callback for the border color control."""
+        border = evt.GetColour()
+        nodes = get_nodes_by_idx(self._nodes, self._selected_idx)
+        self._self_changes = True
+        self.controller.start_group()
+        for node in nodes:
+            if on_msw():
+                self.controller.set_node_border_rgb(self.net_index, node.index, border)
+            else:
+                # we can set both the RGB and the alpha at the same time
+                self.controller.set_node_border_rgb(self.net_idnex, node.index, border)
+                self.controller.set_node_border_alpha(
+                    self.net_index, node.index, border.Alpha())
+        self.controller.end_group()
+
+    def _FillAlphaCallback(self, alpha: float):
+        """Callback for when the fill alpha changes."""
+        nodes = get_nodes_by_idx(self._nodes, self._selected_idx)
+        self._self_changes = True
+        self.controller.start_group()
+        for node in nodes:
+            self.controller.set_node_fill_alpha(self.net_index, node.index, int(alpha * 255))
+        self.controller.end_group()
+
+    def _BorderAlphaCallback(self, alpha: float):
+        """Callback for when the border alpha changes."""
+        nodes = get_nodes_by_idx(self._nodes, self._selected_idx)
+        self._self_changes = True
+        self.controller.start_group()
+        for node in nodes:
+            self.controller.set_node_border_alpha(self.net_index, node.index, int(alpha * 255))
+        self.controller.end_group()
+
+    def _BorderWidthCallback(self, width: float):
+        """Callback for when the border width changes."""
+        nodes = get_nodes_by_idx(self._nodes, self._selected_idx)
+        self._self_changes = True
+        self.controller.start_group()
+        for node in nodes:
+            self.controller.set_node_border_width(self.net_index, node.index, width)
+        self.controller.end_group()
+
+    def UpdateAllFields(self):
+        """Update the form field values based on current data."""
+        self._self_changes = False
+        assert len(self._selected_idx) != 0
+        nodes = get_nodes_by_idx(self._nodes, self._selected_idx)
+        prec = settings['decimal_precision']
+        id_text: str
+        pos: Vec2
+        size: Vec2
+        fill: wx.Colour
+        fill_alpha: Optional[int]
+        border: wx.Colour
+        border_alpha: Optional[int]
+        if len(self._selected_idx) == 1:
+            [node] = nodes
+            self.id_ctrl.Enable(True)
+            id_text = node.id_
+            '''
+            pos_text = '{}, {}'.format(no_trailing_zeros(node.position.x, prec),
+                                       no_trailing_zeros(node.position.y, prec))
+            '''
+            pos = node.position
+            size = node.size
+            fill = node.fill_color
+            fill_alpha = node.fill_color.Alpha()
+            border = node.border_color
+            border_alpha = node.border_color.Alpha()
+        else:
+            self.id_ctrl.Enable(False)
+            id_text = '; '.join(sorted(list(n.id_ for n in nodes)))
+
+            self._bounding_rect = get_bounding_rect([n.rect for n in nodes])
+            pos = self._bounding_rect.position
+            size = self._bounding_rect.size
+
+            fill, fill_alpha = self._GetMultiColor(list(n.fill_color for n in nodes))
+            border, border_alpha = self._GetMultiColor(list(n.border_color for n in nodes))
+
+        border_width = self._GetMultiFloatText(set(n.border_width for n in nodes), prec)
+
+        self.id_ctrl.ChangeValue(id_text)
+        self._ChangePairValue(self.pos_ctrl, pos, prec)
+        self._ChangePairValue(self.size_ctrl, size, prec)
+        self.fill_ctrl.SetColour(fill)
+        self.border_ctrl.SetColour(border)
+
+        # set fill alpha if on windows
+        if on_msw():
+            self.fill_alpha_ctrl.ChangeValue(self._AlphaToText(fill_alpha, prec))
+            self.border_alpha_ctrl.ChangeValue(self._AlphaToText(border_alpha, prec))
+
+        self.border_width_ctrl.ChangeValue(border_width)
+
+
+@dataclass
+class StoichInfo:
+    """Helper class that stores node stoichiometry info for reaction form"""
+    nodei: int
+    stoich: float
+
+
+class ReactionForm(EditPanelForm):
+    def __init__(self, parent, canvas: Canvas, controller: IController):
+        super().__init__(parent, canvas, controller)
+
+        self._reactions = list()
+        self.InitLayout()
+
+    def CreateControls(self, sizer: wx.Sizer):
+        # TODO create field for stroke thickness
+        self.id_ctrl = wx.TextCtrl(self)
+        self.id_ctrl.Bind(wx.EVT_TEXT, self._OnIdText)
+        self._AppendControl(sizer, 'identifier', self.id_ctrl)
+
+        self.ratelaw_ctrl = wx.TextCtrl(self)
+        self.ratelaw_ctrl.Bind(wx.EVT_TEXT, self._OnRateLawText)
+        self._AppendControl(sizer, 'rate law', self.ratelaw_ctrl)
+
+        self.fill_ctrl, self.fill_alpha_ctrl = self._CreateColorControl(
+            'fill color', 'fill opacity',
+            self._OnFillColorChanged, self._FillAlphaCallback, sizer)
+
+        self.stroke_width_ctrl = wx.TextCtrl(self)
+        stroke_cb = self._MakeFloatCtrlFunction(self.stroke_width_ctrl.GetId(),
+                                                      self._StrokeWidthCallback, (0.1, 100))
+        self.stroke_width_ctrl.Bind(wx.EVT_TEXT, stroke_cb)
+        self._AppendControl(sizer, 'line width', self.stroke_width_ctrl)
+
+        self._reactant_subtitle = None
+        self._product_subtitle = None
+        self.reactant_stoich_ctrls = list()
+        self.product_stoich_ctrls = list()
+
+    def _OnIdText(self, evt):
+        """Callback for the ID control."""
+        new_id = evt.GetString()
+        assert len(self._selected_idx) == 1, 'Reaction ID field should be disabled when ' + \
+            'multiple are selected'
+        [reai] = self._selected_idx
+        ctrl_id = self.id_ctrl.GetId()
+        if len(new_id) == 0:
+            self._SetValidationState(False, ctrl_id, "ID cannot be empty")
+            return
+        else:
+            for rxn in self._reactions:
+                if rxn.id_ == new_id:
+                    self._SetValidationState(False, ctrl_id, "Not saved: Duplicate ID")
+                    return
+
+            # loop terminated fine. There is no duplicate ID
+            self._self_changes = True
+            self.controller.rename_reaction(self.net_index, reai, new_id)
+            self._SetValidationState(True, ctrl_id)
+    
+    def _StrokeWidthCallback(self, width: float):
+        reactions = [r for r in self._reactions if r.index in self._selected_idx]
+        self._self_changes = True
+        self.controller.start_group()
+        for rxn in reactions:
+            self.controller.set_reaction_line_thickness(self.net_index, rxn.index, width)
+        self.controller.end_group()
+
+    def _OnFillColorChanged(self, evt: wx.Event):
+        """Callback for the fill color control."""
+        fill = evt.GetColour()
+        reactions = [r for r in self._reactions if r.index in self._selected_idx]
+        self._self_changes = True
+        self.controller.start_group()
+        for rxn in reactions:
+            if on_msw():
+                self.controller.set_reaction_fill_rgb(self.net_index, rxn.index, fill)
+            else:
+                # we can set both the RGB and the alpha at the same time
+                self.controller.set_reaction_fill_rgb(self.net_index, rxn.index, fill)
+                self.controller.set_reaction_fill_alpha(self.net_index, rxn.index, fill.Alpha())
+        self.controller.end_group()
+
+    def _FillAlphaCallback(self, alpha: float):
+        """Callback for when the fill alpha changes."""
+        reactions = (r for r in self._reactions if r.index in self._selected_idx)
+        self._self_changes = True
+        self.controller.start_group()
+        for rxn in reactions:
+            self.controller.set_reaction_fill_alpha(self.net_index, rxn.index, int(alpha * 255))
+        self.controller.end_group()
+
+    def _OnRateLawText(self, evt: wx.Event):
+        ratelaw = evt.GetString()
+        assert len(self._selected_idx) == 1, 'Reaction rate law field should be disabled when ' + \
+            'multiple are selected'
+        [reai] = self._selected_idx
+        self._self_changes = True
+        self.controller.set_reaction_ratelaw(self.net_index, reai, ratelaw)
+
+    def UpdateReactions(self, reactions: List[Reaction]):
+        """Function called after the list of nodes have been updated."""
+        self._reactions = reactions
+        self.Update()
+
+    def UpdateSelection(self, selected_idx: List[int]):
+        """Function called after the list of selected nodes have been updated."""
+        self._selected_idx = selected_idx
+        if len(self._selected_idx) != 0:
+            title_label = 'Edit Reaction' if len(self._selected_idx) == 1 \
+                else 'Edit Multiple Reactions'
+            self._title.SetLabel(title_label)
+
+            id_text = 'identifier' if len(self._selected_idx) == 1 else 'identifiers'
+            self.labels[self.id_ctrl.GetId()].SetLabel(id_text)
+            self.UpdateAllFields()
+
+    def _UpdateStoichFields(self, reai: int, reactants: List[StoichInfo], products: List[StoichInfo]):
+        sizer = self.GetSizer()
+
+        self.Freeze()
+        if self._reactant_subtitle is not None:
+            start_row = sizer.GetItemPosition(self._reactant_subtitle).GetRow() - 2
+
+            index = 0
+            while index < sizer.GetItemCount():
+                pos = sizer.GetItemPosition(index)
+                if pos.GetRow() >= start_row:
+                    item = sizer.GetItem(index)
+                    if item.IsWindow():
+                        window = item.GetWindow()
+                        winid = window.GetId()
+                        if winid in self.badges:
+                            del self.badges[winid]
+                            del self.labels[winid]
+                        item.GetWindow().Destroy()
+                    else:
+                        sizer.Remove(index)
+                else:
+                    index += 1
+
+            self._reactant_subtitle = None
+            self._product_subtitle = None
+            # reset rows
+            sizer.SetRows(start_row)
+
+        if len(reactants) != 0:
+            # add back the fields
+            self._reactant_subtitle = self._AppendSubtitle(sizer, 'Reactants')
+            for stoich in reactants:
+                stoich_ctrl = wx.TextCtrl(self, value=no_rzeros(stoich.stoich, precision=2))
+                node_id = self.controller.get_node_id(self.net_index, stoich.nodei)
+                self._AppendControl(sizer, node_id, stoich_ctrl)
+                inner_callback = self._MakeSetSrcStoichFunction(reai, stoich.nodei)
+                callback = self._MakeFloatCtrlFunction(stoich_ctrl.GetId(), inner_callback, (0, None),
+                                                    left_incl=False)
+                stoich_ctrl.Bind(wx.EVT_TEXT, callback)
+
+            self._product_subtitle = self._AppendSubtitle(sizer, 'Products')
+            for stoich in products:
+                stoich_ctrl = wx.TextCtrl(self, value=no_rzeros(stoich.stoich, precision=2))
+                node_id = self.controller.get_node_id(self.net_index, stoich.nodei)
+                self._AppendControl(sizer, node_id, stoich_ctrl)
+                inner_callback = self._MakeSetDestStoichFunction(reai, stoich.nodei)
+                callback = self._MakeFloatCtrlFunction(
+                    stoich_ctrl.GetId(), inner_callback, (0, None), left_incl=False)
+                stoich_ctrl.Bind(wx.EVT_TEXT, callback)
+
+        sizer.Layout()
+        self.Thaw()
+
+    def _MakeSetSrcStoichFunction(self, reai: int, nodei: int):
+        def ret(val: float):
+            self._self_changes = True
+            self.controller.set_src_node_stoich(self.net_index, reai, nodei, val)
+
+        return ret
+
+    def _MakeSetDestStoichFunction(self, reai: int, nodei: int):
+        def ret(val: float):
+            self._self_changes = True
+            self.controller.set_dest_node_stoich(self.net_index, reai, nodei, val)
+
+        return ret
+
+    def _GetSrcStoichs(self, reai: int):
+        ids = self.controller.get_list_of_src_indices(self.net_index, reai)
+        return [StoichInfo(id_, self.controller.get_src_node_stoich(self.net_index, reai, id_))
+                for id_ in ids]
+
+    def _GetDestStoichs(self, reai: int):
+        ids = self.controller.get_list_of_dest_indices(self.net_index, reai)
+        return [StoichInfo(id_, self.controller.get_dest_node_stoich(self.net_index, reai, id_))
+                for id_ in ids]
+
+    def UpdateAllFields(self):
+        """Update all reaction fields from current data."""
+        self._self_changes = False
+        assert len(self._selected_idx) != 0
+        reactions = [r for r in self._reactions if r.index in self._selected_idx]
+        id_text = '; '.join(sorted(list(r.id_ for r in reactions)))
+        fill: wx.Colour
+        fill_alpha: Optional[int]
+        ratelaw_text: str
+        line_width: str
+
+        prec = settings['decimal_precision']
+
+        if len(self._selected_idx) == 1:
+            [reaction] = reactions
+            reai = reaction.index
+            self.id_ctrl.Enable()
+            fill = reaction.fill_color
+            fill_alpha = reaction.fill_color.Alpha()
+            ratelaw_text = reaction.rate_law
+            self.ratelaw_ctrl.Enable()
+            line_width = str(reaction.thickness)
+            self._UpdateStoichFields(reai, self._GetSrcStoichs(reai), self._GetDestStoichs(reai))
+        else:
+            self.id_ctrl.Disable()
+            fill, fill_alpha = self._GetMultiColor(list(r.fill_color for r in reactions))
+            ratelaw_text = 'multiple'
+            self.ratelaw_ctrl.Disable()
+            self._UpdateStoichFields(0, [], [])
+
+        stroke_width = self._GetMultiFloatText(set(r.thickness for r in reactions), prec)
+
+        self.id_ctrl.ChangeValue(id_text)
+        self.fill_ctrl.SetColour(fill)
+        self.ratelaw_ctrl.ChangeValue(ratelaw_text)
+        self.stroke_width_ctrl.ChangeValue(stroke_width)
+
+        if on_msw():
+            self.fill_alpha_ctrl.ChangeValue(self._AlphaToText(fill_alpha, prec))
+
+
+class CompartmentForm(EditPanelForm):
+    _compartments: List[Compartment]
+
+    def __init__(self, parent, canvas: Canvas, controller: IController):
+        super().__init__(parent, canvas, controller)
+        self._compartments = list()
+        
+        self.InitLayout()
+
+    def CreateControls(self, sizer: wx.Sizer):
+        self.id_ctrl = wx.TextCtrl(self)
+        self.id_ctrl.Bind(wx.EVT_TEXT, self._OnIdText)
+        self._AppendControl(sizer, 'identifier', self.id_ctrl)
+
+    def _OnIdText(self, evt):
+        """Callback for the ID control."""
+        new_id = evt.GetString()
+        assert len(self._selected_idx) == 1, 'Compartment ID field should be disabled when ' + \
+            'multiple are selected'
+        [compi] = self._selected_idx
+        ctrl_id = self.id_ctrl.GetId()
+        if len(new_id) == 0:
+            self._SetValidationState(False, ctrl_id, "ID cannot be empty")
+            return
+        else:
+            for rxn in self._reactions:
+                if rxn.id_ == new_id:
+                    self._SetValidationState(False, ctrl_id, "Not saved: Duplicate ID")
+                    return
+
+            # loop terminated fine. There is no duplicate ID
+            self._self_changes = True
+            self.controller.rename_compartment(self.net_index, compi, new_id)
+            self._SetValidationState(True, ctrl_id)
+
+    def UpdateCompartments(self, comps: List[Compartment]):
+        self._compartments = comps
+        self.Update()
+
+    def UpdateSelection(self, selected_idx: List[int]):
+        self._selected_idx = selected_idx
+        if len(self._selected_idx) != 0:
+            # clear position value
+            #self.pos_ctrl.ChangeValue('')
+            self.UpdateAllFields()
+
+            title_label = 'Edit Compartment' if len(self._selected_idx) == 1 else 'Edit Multiple Compartments'
+            self._title.SetLabel(title_label)
+
+            id_text = 'identifier' if len(self._selected_idx) == 1 else 'identifiers'
+            self.labels[self.id_ctrl.GetId()].SetLabel(id_text)
+
+    def UpdateAllFields(self):
+        self._self_changes = False
+        comps = [c for c in self._compartments if c.index in self.selected_idx]
+        assert len(comps) == len(self.selected_idx)
+        id_text = '; '.join([c.id_ for c in comps])
+        if len(self._selected_idx) == 1:
+            [comp] = comps
+            self.id_ctrl.Enable()
+        else:
+            self.id_ctrl.Disable()
+        self.id_ctrl.ChangeValue(id_text)