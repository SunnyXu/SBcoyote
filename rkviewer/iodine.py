--- conflicted
+++ resolved
@@ -23,14 +23,9 @@
 from collections import defaultdict
 from marshmallow import Schema, fields, validate, missing as missing_, ValidationError, pre_dump
 
-<<<<<<< HEAD
 
 @dataclass(frozen=True)
 class TColor:
-=======
-   
-class TColor(object):
->>>>>>> d1fdbbaf
     r: int
     g: int
     b: int
@@ -68,16 +63,8 @@
 @dataclass
 class TNode:
     id: str
-<<<<<<< HEAD
     position: Vec2
     rectSize: Vec2
-=======
-    x: float
-    y: float
-    w: float
-    h: float
-    floatingNode : bool  # If false it means the node is a boundary node
->>>>>>> d1fdbbaf
     compi: int = -1
     fillColor: TColor = TColor(255, 150, 80, 255)
     outlineColor: TColor = TColor(255, 100, 80, 255)
@@ -548,11 +535,7 @@
             return
 
         _pushUndoStack()
-<<<<<<< HEAD
         newNode = TNode(nodeID, Vec2(x, y), Vec2(w, h))
-=======
-        newNode = TNode(nodeID, x, y, w, h, floatingNode)
->>>>>>> d1fdbbaf
         n.addNode(newNode)
         networkDict[neti] = n
     finally:
